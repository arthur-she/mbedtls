/* BEGIN_HEADER */
#include "mbedtls/pk.h"

/* For error codes */
#include "mbedtls/asn1.h"
#include "mbedtls/base64.h"
#include "mbedtls/ecp.h"
#include "mbedtls/rsa.h"

#include <limits.h>
#include <stdint.h>

#if defined(MBEDTLS_USE_PSA_CRYPTO)
#include "mbedtls/psa_util.h"
#include "psa_crypto_helpers.h"
#define PSA_INIT( ) PSA_ASSERT( psa_crypto_init( ) )
#else
/* Define empty macros so that we can use them in the preamble and teardown
 * of every test function that uses PSA conditionally based on
 * MBEDTLS_USE_PSA_CRYPTO. */
#define PSA_INIT( ) ( (void) 0 )
#define PSA_DONE( ) ( (void) 0 )
#endif

static int rnd_std_rand( void *rng_state, unsigned char *output, size_t len );

#define RSA_KEY_SIZE 512
#define RSA_KEY_LEN   64

static int pk_genkey( mbedtls_pk_context *pk )
{
    ((void) pk);

#if defined(MBEDTLS_RSA_C) && defined(MBEDTLS_GENPRIME)
    if( mbedtls_pk_get_type( pk ) == MBEDTLS_PK_RSA )
        return mbedtls_rsa_gen_key( mbedtls_pk_rsa( *pk ), rnd_std_rand, NULL, RSA_KEY_SIZE, 3 );
#endif
#if defined(MBEDTLS_ECP_C)
    if( mbedtls_pk_get_type( pk ) == MBEDTLS_PK_ECKEY ||
        mbedtls_pk_get_type( pk ) == MBEDTLS_PK_ECKEY_DH ||
        mbedtls_pk_get_type( pk ) == MBEDTLS_PK_ECDSA )
    {
        int ret;
        if( ( ret = mbedtls_ecp_group_load( &mbedtls_pk_ec( *pk )->grp,
                                      MBEDTLS_ECP_DP_SECP192R1 ) ) != 0 )
            return( ret );

        return mbedtls_ecp_gen_keypair( &mbedtls_pk_ec( *pk )->grp, &mbedtls_pk_ec( *pk )->d,
                                &mbedtls_pk_ec( *pk )->Q, rnd_std_rand, NULL );
    }
#endif
    return( -1 );
}

#if defined(MBEDTLS_RSA_C)
int mbedtls_rsa_decrypt_func( void *ctx, int mode, size_t *olen,
                       const unsigned char *input, unsigned char *output,
                       size_t output_max_len )
{
    return( mbedtls_rsa_pkcs1_decrypt( (mbedtls_rsa_context *) ctx,
                                       rnd_std_rand, NULL, mode, olen,
                                       input, output, output_max_len ) );
}
int mbedtls_rsa_sign_func( void *ctx,
                   int (*f_rng)(void *, unsigned char *, size_t), void *p_rng,
                   int mode, mbedtls_md_type_t md_alg, unsigned int hashlen,
                   const unsigned char *hash, unsigned char *sig )
{
    ((void) f_rng);
    ((void) p_rng);
    return( mbedtls_rsa_pkcs1_sign( (mbedtls_rsa_context *) ctx, rnd_std_rand, NULL, mode,
                            md_alg, hashlen, hash, sig ) );
}
size_t mbedtls_rsa_key_len_func( void *ctx )
{
    return( ((const mbedtls_rsa_context *) ctx)->len );
}
#endif /* MBEDTLS_RSA_C */

#if defined(MBEDTLS_USE_PSA_CRYPTO)

/*
 * Generate a key using PSA and return a handle to that key,
 * or 0 if the key generation failed.
 * The key uses NIST P-256 and is usable for signing with SHA-256.
 */
psa_key_handle_t pk_psa_genkey( void )
{
    psa_key_handle_t key;
    psa_key_attributes_t attributes = PSA_KEY_ATTRIBUTES_INIT;
    const int curve = PSA_ECC_CURVE_SECP256R1;
    const psa_key_type_t type = PSA_KEY_TYPE_ECC_KEY_PAIR(curve);
    const size_t bits = 256;

    psa_set_key_usage_flags( &attributes, PSA_KEY_USAGE_SIGN );
    psa_set_key_algorithm( &attributes, PSA_ALG_ECDSA(PSA_ALG_SHA_256) );
    psa_set_key_type( &attributes, type );
    psa_set_key_bits( &attributes, bits );
    PSA_ASSERT( psa_generate_key( &attributes, &key ) );

exit:
    return( key );
}
#endif /* MBEDTLS_USE_PSA_CRYPTO */
/* END_HEADER */

/* BEGIN_DEPENDENCIES
 * depends_on:MBEDTLS_PK_C
 * END_DEPENDENCIES
 */

/* BEGIN_CASE depends_on:MBEDTLS_USE_PSA_CRYPTO:MBEDTLS_ECDSA_C:MBEDTLS_ECP_DP_SECP256R1_ENABLED */
void pk_psa_utils(  )
{
    mbedtls_pk_context pk, pk2;
    psa_key_handle_t key;
    psa_key_attributes_t attributes = PSA_KEY_ATTRIBUTES_INIT;

    const char * const name = "Opaque";
    const size_t bitlen = 256; /* harcoded in genkey() */

    mbedtls_md_type_t md_alg = MBEDTLS_MD_NONE;
    unsigned char b1[1], b2[1];
    size_t len;
    mbedtls_pk_debug_item dbg;

<<<<<<< HEAD
=======
    PSA_ASSERT( psa_crypto_init( ) );

>>>>>>> 1d57a20c
    mbedtls_pk_init( &pk );
    mbedtls_pk_init( &pk2 );

    TEST_ASSERT( psa_crypto_init( ) == PSA_SUCCESS );

    TEST_ASSERT( mbedtls_pk_setup_opaque( &pk, 0 ) ==
                 MBEDTLS_ERR_PK_BAD_INPUT_DATA );

    mbedtls_pk_free( &pk );
    mbedtls_pk_init( &pk );

    key = pk_psa_genkey();
    if( key == 0 )
        goto exit;

    TEST_ASSERT( mbedtls_pk_setup_opaque( &pk, key ) == 0 );

    TEST_ASSERT( mbedtls_pk_get_type( &pk ) == MBEDTLS_PK_OPAQUE );
    TEST_ASSERT( strcmp( mbedtls_pk_get_name( &pk), name ) == 0 );

    TEST_ASSERT( mbedtls_pk_get_bitlen( &pk ) == bitlen );
    TEST_ASSERT( mbedtls_pk_get_len( &pk ) == bitlen / 8 );

    TEST_ASSERT( mbedtls_pk_can_do( &pk, MBEDTLS_PK_ECKEY ) == 1 );
    TEST_ASSERT( mbedtls_pk_can_do( &pk, MBEDTLS_PK_ECDSA ) == 1 );
    TEST_ASSERT( mbedtls_pk_can_do( &pk, MBEDTLS_PK_RSA ) == 0 );

    /* unsupported operations: verify, decrypt, encrypt */
    TEST_ASSERT( mbedtls_pk_verify( &pk, md_alg,
                                    b1, sizeof( b1), b2, sizeof( b2 ) )
                 == MBEDTLS_ERR_PK_TYPE_MISMATCH );
    TEST_ASSERT( mbedtls_pk_decrypt( &pk, b1, sizeof( b1 ),
                                     b2, &len, sizeof( b2 ),
                                     NULL, NULL )
                 == MBEDTLS_ERR_PK_TYPE_MISMATCH );
    TEST_ASSERT( mbedtls_pk_encrypt( &pk, b1, sizeof( b1 ),
                                     b2, &len, sizeof( b2 ),
                                     NULL, NULL )
                 == MBEDTLS_ERR_PK_TYPE_MISMATCH );

    /* unsupported functions: check_pair, debug */
    TEST_ASSERT( mbedtls_pk_setup( &pk2,
                 mbedtls_pk_info_from_type( MBEDTLS_PK_ECKEY ) ) == 0 );
    TEST_ASSERT( mbedtls_pk_check_pair( &pk, &pk2 )
                 == MBEDTLS_ERR_PK_TYPE_MISMATCH );
    TEST_ASSERT( mbedtls_pk_debug( &pk, &dbg )
                 == MBEDTLS_ERR_PK_TYPE_MISMATCH );

    /* test that freeing the context does not destroy the key */
    mbedtls_pk_free( &pk );
    TEST_ASSERT( PSA_SUCCESS == psa_get_key_attributes( key, &attributes ) );
    TEST_ASSERT( PSA_SUCCESS == psa_destroy_key( key ) );

exit:
    mbedtls_pk_free( &pk ); /* redundant except upon error */
    mbedtls_pk_free( &pk2 );
    PSA_DONE( );
}
/* END_CASE */


/* BEGIN_CASE */
void valid_parameters( )
{
    mbedtls_pk_context pk;
    unsigned char buf[1];
    size_t len;
    void *options = NULL;

    mbedtls_pk_init( &pk );

    TEST_VALID_PARAM( mbedtls_pk_free( NULL ) );

#if defined(MBEDTLS_ECDSA_C) && defined(MBEDTLS_ECP_RESTARTABLE)
    TEST_VALID_PARAM( mbedtls_pk_restart_free( NULL ) );
#endif

    TEST_ASSERT( mbedtls_pk_setup( &pk, NULL ) ==
                 MBEDTLS_ERR_PK_BAD_INPUT_DATA );

    /* In informational functions, we accept NULL where a context pointer
     * is expected because that's what the library has done forever.
     * We do not document that NULL is accepted, so we may wish to change
     * the behavior in a future version. */
    TEST_ASSERT( mbedtls_pk_get_bitlen( NULL ) == 0 );
    TEST_ASSERT( mbedtls_pk_get_len( NULL ) == 0 );
    TEST_ASSERT( mbedtls_pk_can_do( NULL, MBEDTLS_PK_NONE ) == 0 );

    TEST_ASSERT( mbedtls_pk_sign_restartable( &pk,
                                              MBEDTLS_MD_NONE,
                                              NULL, 0,
                                              buf, &len,
                                              rnd_std_rand, NULL,
                                              NULL ) ==
                 MBEDTLS_ERR_PK_BAD_INPUT_DATA );

    TEST_ASSERT( mbedtls_pk_sign_restartable( &pk,
                                              MBEDTLS_MD_NONE,
                                              NULL, 0,
                                              buf, &len,
                                              rnd_std_rand, NULL,
                                              NULL ) ==
                 MBEDTLS_ERR_PK_BAD_INPUT_DATA );

    TEST_ASSERT( mbedtls_pk_sign( &pk,
                                  MBEDTLS_MD_NONE,
                                  NULL, 0,
                                  buf, &len,
                                  rnd_std_rand, NULL ) ==
                 MBEDTLS_ERR_PK_BAD_INPUT_DATA );

    TEST_ASSERT( mbedtls_pk_verify_restartable( &pk,
                                                MBEDTLS_MD_NONE,
                                                NULL, 0,
                                                buf, sizeof( buf ),
                                                NULL ) ==
                 MBEDTLS_ERR_PK_BAD_INPUT_DATA );

    TEST_ASSERT( mbedtls_pk_verify( &pk,
                                    MBEDTLS_MD_NONE,
                                    NULL, 0,
                                    buf, sizeof( buf ) ) ==
                 MBEDTLS_ERR_PK_BAD_INPUT_DATA );

    TEST_ASSERT( mbedtls_pk_verify_ext( MBEDTLS_PK_NONE, options,
                                        &pk,
                                        MBEDTLS_MD_NONE,
                                        NULL, 0,
                                        buf, sizeof( buf ) ) ==
                 MBEDTLS_ERR_PK_BAD_INPUT_DATA );

    TEST_ASSERT( mbedtls_pk_encrypt( &pk,
                                     NULL, 0,
                                     NULL, &len, 0,
                                     rnd_std_rand, NULL ) ==
                 MBEDTLS_ERR_PK_BAD_INPUT_DATA );

    TEST_ASSERT( mbedtls_pk_decrypt( &pk,
                                     NULL, 0,
                                     NULL, &len, 0,
                                     rnd_std_rand, NULL ) ==
                 MBEDTLS_ERR_PK_BAD_INPUT_DATA );

#if defined(MBEDTLS_PK_PARSE_C)
    TEST_ASSERT( mbedtls_pk_parse_key( &pk, NULL, 0, NULL, 1 ) ==
                 MBEDTLS_ERR_PK_KEY_INVALID_FORMAT );

    TEST_ASSERT( mbedtls_pk_parse_public_key( &pk, NULL, 0 ) ==
                 MBEDTLS_ERR_PK_KEY_INVALID_FORMAT );
#endif /* MBEDTLS_PK_PARSE_C */
}
/* END_CASE */

/* BEGIN_CASE depends_on:MBEDTLS_PK_WRITE_C */
void valid_parameters_pkwrite( data_t *key_data )
{
    mbedtls_pk_context pk;

    /* For the write tests to be effective, we need a valid key pair. */
    mbedtls_pk_init( &pk );
    TEST_ASSERT( mbedtls_pk_parse_key( &pk,
                                       key_data->x, key_data->len,
                                       NULL, 0 ) == 0 );

    TEST_ASSERT( mbedtls_pk_write_key_der( &pk, NULL, 0 ) ==
                 MBEDTLS_ERR_ASN1_BUF_TOO_SMALL );

    TEST_ASSERT( mbedtls_pk_write_pubkey_der( &pk, NULL, 0 ) ==
                 MBEDTLS_ERR_ASN1_BUF_TOO_SMALL );

#if defined(MBEDTLS_PEM_WRITE_C)
    TEST_ASSERT( mbedtls_pk_write_key_pem( &pk, NULL, 0 ) ==
                 MBEDTLS_ERR_BASE64_BUFFER_TOO_SMALL );

    TEST_ASSERT( mbedtls_pk_write_pubkey_pem( &pk, NULL, 0 ) ==
                 MBEDTLS_ERR_BASE64_BUFFER_TOO_SMALL );
#endif /* MBEDTLS_PEM_WRITE_C */

exit:
    mbedtls_pk_free( &pk );
}
/* END_CASE */

/* BEGIN_CASE depends_on:MBEDTLS_CHECK_PARAMS:!MBEDTLS_PARAM_FAILED_ALT */
void invalid_parameters( )
{
    size_t len;
    unsigned char *null_buf = NULL;
    unsigned char buf[1];
    unsigned char *p = buf;
    char str[1] = {0};
    mbedtls_pk_context pk;
    mbedtls_md_type_t valid_md = MBEDTLS_MD_SHA256;
    void *options = buf;

    (void) null_buf;
    (void) p;
    (void) str;

    mbedtls_pk_init( &pk );

    TEST_INVALID_PARAM( mbedtls_pk_init( NULL ) );

#if defined(MBEDTLS_ECDSA_C) && defined(MBEDTLS_ECP_RESTARTABLE)
    TEST_INVALID_PARAM( mbedtls_pk_restart_init( NULL ) );
#endif

    TEST_INVALID_PARAM_RET( MBEDTLS_ERR_PK_BAD_INPUT_DATA,
                            mbedtls_pk_setup( NULL, NULL ) );

#if defined(MBEDTLS_PK_RSA_ALT_SUPPORT)
    TEST_INVALID_PARAM_RET( MBEDTLS_ERR_PK_BAD_INPUT_DATA,
                            mbedtls_pk_setup_rsa_alt( NULL, buf,
                                                      NULL, NULL, NULL ) );
#endif

    TEST_INVALID_PARAM_RET( MBEDTLS_ERR_PK_BAD_INPUT_DATA,
                            mbedtls_pk_verify_restartable( NULL,
                                                           MBEDTLS_MD_NONE,
                                                           buf, sizeof( buf ),
                                                           buf, sizeof( buf ),
                                                           NULL ) );
    TEST_INVALID_PARAM_RET( MBEDTLS_ERR_PK_BAD_INPUT_DATA,
                            mbedtls_pk_verify_restartable( &pk,
                                                           MBEDTLS_MD_NONE,
                                                           NULL, sizeof( buf ),
                                                           buf, sizeof( buf ),
                                                           NULL ) );
    TEST_INVALID_PARAM_RET( MBEDTLS_ERR_PK_BAD_INPUT_DATA,
                            mbedtls_pk_verify_restartable( &pk,
                                                           valid_md,
                                                           NULL, 0,
                                                           buf, sizeof( buf ),
                                                           NULL ) );
    TEST_INVALID_PARAM_RET( MBEDTLS_ERR_PK_BAD_INPUT_DATA,
                            mbedtls_pk_verify_restartable( &pk,
                                                           MBEDTLS_MD_NONE,
                                                           buf, sizeof( buf ),
                                                           NULL, sizeof( buf ),
                                                           NULL ) );

    TEST_INVALID_PARAM_RET( MBEDTLS_ERR_PK_BAD_INPUT_DATA,
                            mbedtls_pk_verify( NULL,
                                               MBEDTLS_MD_NONE,
                                               buf, sizeof( buf ),
                                               buf, sizeof( buf ) ) );
    TEST_INVALID_PARAM_RET( MBEDTLS_ERR_PK_BAD_INPUT_DATA,
                            mbedtls_pk_verify( &pk,
                                               MBEDTLS_MD_NONE,
                                               NULL, sizeof( buf ),
                                               buf, sizeof( buf ) ) );
    TEST_INVALID_PARAM_RET( MBEDTLS_ERR_PK_BAD_INPUT_DATA,
                            mbedtls_pk_verify( &pk,
                                               valid_md,
                                               NULL, 0,
                                               buf, sizeof( buf ) ) );
    TEST_INVALID_PARAM_RET( MBEDTLS_ERR_PK_BAD_INPUT_DATA,
                            mbedtls_pk_verify( &pk,
                                               MBEDTLS_MD_NONE,
                                               buf, sizeof( buf ),
                                               NULL, sizeof( buf ) ) );

    TEST_INVALID_PARAM_RET( MBEDTLS_ERR_PK_BAD_INPUT_DATA,
                            mbedtls_pk_verify_ext( MBEDTLS_PK_NONE, options,
                                                   NULL,
                                                   MBEDTLS_MD_NONE,
                                                   buf, sizeof( buf ),
                                                   buf, sizeof( buf ) ) );
    TEST_INVALID_PARAM_RET( MBEDTLS_ERR_PK_BAD_INPUT_DATA,
                            mbedtls_pk_verify_ext( MBEDTLS_PK_NONE, options,
                                                   &pk,
                                                   MBEDTLS_MD_NONE,
                                                   NULL, sizeof( buf ),
                                                   buf, sizeof( buf ) ) );
    TEST_INVALID_PARAM_RET( MBEDTLS_ERR_PK_BAD_INPUT_DATA,
                            mbedtls_pk_verify_ext( MBEDTLS_PK_NONE, options,
                                                   &pk,
                                                   valid_md,
                                                   NULL, 0,
                                                   buf, sizeof( buf ) ) );
    TEST_INVALID_PARAM_RET( MBEDTLS_ERR_PK_BAD_INPUT_DATA,
                            mbedtls_pk_verify_ext( MBEDTLS_PK_NONE, options,
                                                   &pk,
                                                   MBEDTLS_MD_NONE,
                                                   buf, sizeof( buf ),
                                                   NULL, sizeof( buf ) ) );

    TEST_INVALID_PARAM_RET( MBEDTLS_ERR_PK_BAD_INPUT_DATA,
                            mbedtls_pk_sign_restartable( NULL,
                                                         MBEDTLS_MD_NONE,
                                                         buf, sizeof( buf ),
                                                         buf, &len,
                                                         rnd_std_rand, NULL,
                                                         NULL ) );
    TEST_INVALID_PARAM_RET( MBEDTLS_ERR_PK_BAD_INPUT_DATA,
                            mbedtls_pk_sign_restartable( &pk,
                                                         MBEDTLS_MD_NONE,
                                                         NULL, sizeof( buf ),
                                                         buf, &len,
                                                         rnd_std_rand, NULL,
                                                         NULL ) );
    TEST_INVALID_PARAM_RET( MBEDTLS_ERR_PK_BAD_INPUT_DATA,
                            mbedtls_pk_sign_restartable( &pk,
                                                         valid_md,
                                                         NULL, 0,
                                                         buf, &len,
                                                         rnd_std_rand, NULL,
                                                         NULL ) );
    TEST_INVALID_PARAM_RET( MBEDTLS_ERR_PK_BAD_INPUT_DATA,
                            mbedtls_pk_sign_restartable( &pk,
                                                         MBEDTLS_MD_NONE,
                                                         buf, sizeof( buf ),
                                                         NULL, &len,
                                                         rnd_std_rand, NULL,
                                                         NULL ) );

    TEST_INVALID_PARAM_RET( MBEDTLS_ERR_PK_BAD_INPUT_DATA,
                            mbedtls_pk_sign( NULL,
                                             MBEDTLS_MD_NONE,
                                             buf, sizeof( buf ),
                                             buf, &len,
                                             rnd_std_rand, NULL ) );
    TEST_INVALID_PARAM_RET( MBEDTLS_ERR_PK_BAD_INPUT_DATA,
                            mbedtls_pk_sign( &pk,
                                             MBEDTLS_MD_NONE,
                                             NULL, sizeof( buf ),
                                             buf, &len,
                                             rnd_std_rand, NULL ) );
    TEST_INVALID_PARAM_RET( MBEDTLS_ERR_PK_BAD_INPUT_DATA,
                            mbedtls_pk_sign( &pk,
                                             valid_md,
                                             NULL, 0,
                                             buf, &len,
                                             rnd_std_rand, NULL ) );
    TEST_INVALID_PARAM_RET( MBEDTLS_ERR_PK_BAD_INPUT_DATA,
                            mbedtls_pk_sign( &pk,
                                             MBEDTLS_MD_NONE,
                                             buf, sizeof( buf ),
                                             NULL, &len,
                                             rnd_std_rand, NULL ) );

    TEST_INVALID_PARAM_RET( MBEDTLS_ERR_PK_BAD_INPUT_DATA,
                            mbedtls_pk_decrypt( NULL,
                                                buf, sizeof( buf ),
                                                buf, &len, sizeof( buf ),
                                                rnd_std_rand, NULL ) );
    TEST_INVALID_PARAM_RET( MBEDTLS_ERR_PK_BAD_INPUT_DATA,
                            mbedtls_pk_decrypt( &pk,
                                                NULL, sizeof( buf ),
                                                buf, &len, sizeof( buf ),
                                                rnd_std_rand, NULL ) );
    TEST_INVALID_PARAM_RET( MBEDTLS_ERR_PK_BAD_INPUT_DATA,
                            mbedtls_pk_decrypt( &pk,
                                                buf, sizeof( buf ),
                                                NULL, &len, sizeof( buf ),
                                                rnd_std_rand, NULL ) );
    TEST_INVALID_PARAM_RET( MBEDTLS_ERR_PK_BAD_INPUT_DATA,
                            mbedtls_pk_decrypt( &pk,
                                                buf, sizeof( buf ),
                                                buf, NULL, sizeof( buf ),
                                                rnd_std_rand, NULL ) );

    TEST_INVALID_PARAM_RET( MBEDTLS_ERR_PK_BAD_INPUT_DATA,
                            mbedtls_pk_encrypt( NULL,
                                                buf, sizeof( buf ),
                                                buf, &len, sizeof( buf ),
                                                rnd_std_rand, NULL ) );
    TEST_INVALID_PARAM_RET( MBEDTLS_ERR_PK_BAD_INPUT_DATA,
                            mbedtls_pk_encrypt( &pk,
                                                NULL, sizeof( buf ),
                                                buf, &len, sizeof( buf ),
                                                rnd_std_rand, NULL ) );
    TEST_INVALID_PARAM_RET( MBEDTLS_ERR_PK_BAD_INPUT_DATA,
                            mbedtls_pk_encrypt( &pk,
                                                buf, sizeof( buf ),
                                                NULL, &len, sizeof( buf ),
                                                rnd_std_rand, NULL ) );
    TEST_INVALID_PARAM_RET( MBEDTLS_ERR_PK_BAD_INPUT_DATA,
                            mbedtls_pk_encrypt( &pk,
                                                buf, sizeof( buf ),
                                                buf, NULL, sizeof( buf ),
                                                rnd_std_rand, NULL ) );

    TEST_INVALID_PARAM_RET( MBEDTLS_ERR_PK_BAD_INPUT_DATA,
                            mbedtls_pk_check_pair( NULL, &pk ) );
    TEST_INVALID_PARAM_RET( MBEDTLS_ERR_PK_BAD_INPUT_DATA,
                            mbedtls_pk_check_pair( &pk, NULL ) );

    TEST_INVALID_PARAM_RET( MBEDTLS_ERR_PK_BAD_INPUT_DATA,
                            mbedtls_pk_debug( NULL, NULL ) );

#if defined(MBEDTLS_PK_PARSE_C)
#if defined(MBEDTLS_FS_IO)
    TEST_INVALID_PARAM_RET( MBEDTLS_ERR_PK_BAD_INPUT_DATA,
                            mbedtls_pk_load_file( NULL, &p, &len ) );
    TEST_INVALID_PARAM_RET( MBEDTLS_ERR_PK_BAD_INPUT_DATA,
                            mbedtls_pk_load_file( str, NULL, &len ) );
    TEST_INVALID_PARAM_RET( MBEDTLS_ERR_PK_BAD_INPUT_DATA,
                            mbedtls_pk_load_file( str, &p, NULL ) );

    TEST_INVALID_PARAM_RET( MBEDTLS_ERR_PK_BAD_INPUT_DATA,
                            mbedtls_pk_parse_keyfile( NULL, str, NULL ) );
    TEST_INVALID_PARAM_RET( MBEDTLS_ERR_PK_BAD_INPUT_DATA,
                            mbedtls_pk_parse_keyfile( &pk, NULL, NULL ) );

    TEST_INVALID_PARAM_RET( MBEDTLS_ERR_PK_BAD_INPUT_DATA,
                            mbedtls_pk_parse_public_keyfile( NULL, str ) );
    TEST_INVALID_PARAM_RET( MBEDTLS_ERR_PK_BAD_INPUT_DATA,
                            mbedtls_pk_parse_public_keyfile( &pk, NULL ) );
#endif

    TEST_INVALID_PARAM_RET( MBEDTLS_ERR_PK_BAD_INPUT_DATA,
                            mbedtls_pk_parse_subpubkey( NULL, buf, &pk ) );
    TEST_INVALID_PARAM_RET( MBEDTLS_ERR_PK_BAD_INPUT_DATA,
                            mbedtls_pk_parse_subpubkey( &null_buf, buf, &pk ) );
    TEST_INVALID_PARAM_RET( MBEDTLS_ERR_PK_BAD_INPUT_DATA,
                            mbedtls_pk_parse_subpubkey( &p, NULL, &pk ) );
    TEST_INVALID_PARAM_RET( MBEDTLS_ERR_PK_BAD_INPUT_DATA,
                            mbedtls_pk_parse_subpubkey( &p, buf, NULL ) );

    TEST_INVALID_PARAM_RET( MBEDTLS_ERR_PK_BAD_INPUT_DATA,
                            mbedtls_pk_parse_key( NULL,
                                                  buf, sizeof( buf ),
                                                  buf, sizeof( buf ) ) );
    TEST_INVALID_PARAM_RET( MBEDTLS_ERR_PK_BAD_INPUT_DATA,
                            mbedtls_pk_parse_key( &pk,
                                                  NULL, sizeof( buf ),
                                                  buf, sizeof( buf ) ) );

    TEST_INVALID_PARAM_RET( MBEDTLS_ERR_PK_BAD_INPUT_DATA,
                            mbedtls_pk_parse_public_key( NULL,
                                                         buf, sizeof( buf ) ) );
    TEST_INVALID_PARAM_RET( MBEDTLS_ERR_PK_BAD_INPUT_DATA,
                            mbedtls_pk_parse_public_key( &pk,
                                                         NULL, sizeof( buf ) ) );
#endif /* MBEDTLS_PK_PARSE_C */

#if defined(MBEDTLS_PK_WRITE_C)
    TEST_INVALID_PARAM_RET( MBEDTLS_ERR_PK_BAD_INPUT_DATA,
                            mbedtls_pk_write_pubkey( NULL, p, &pk ) );
    TEST_INVALID_PARAM_RET( MBEDTLS_ERR_PK_BAD_INPUT_DATA,
                            mbedtls_pk_write_pubkey( &null_buf, p, &pk ) );
    TEST_INVALID_PARAM_RET( MBEDTLS_ERR_PK_BAD_INPUT_DATA,
                            mbedtls_pk_write_pubkey( &p, NULL, &pk ) );
    TEST_INVALID_PARAM_RET( MBEDTLS_ERR_PK_BAD_INPUT_DATA,
                            mbedtls_pk_write_pubkey( &p, p, NULL ) );

    TEST_INVALID_PARAM_RET( MBEDTLS_ERR_PK_BAD_INPUT_DATA,
                            mbedtls_pk_write_pubkey_der( NULL,
                                                         buf, sizeof( buf ) ) );
    TEST_INVALID_PARAM_RET( MBEDTLS_ERR_PK_BAD_INPUT_DATA,
                            mbedtls_pk_write_pubkey_der( &pk,
                                                         NULL, sizeof( buf ) ) );

    TEST_INVALID_PARAM_RET( MBEDTLS_ERR_PK_BAD_INPUT_DATA,
                            mbedtls_pk_write_key_der( NULL,
                                                      buf, sizeof( buf ) ) );
    TEST_INVALID_PARAM_RET( MBEDTLS_ERR_PK_BAD_INPUT_DATA,
                            mbedtls_pk_write_key_der( &pk,
                                                      NULL, sizeof( buf ) ) );

#if defined(MBEDTLS_PEM_WRITE_C)
    TEST_INVALID_PARAM_RET( MBEDTLS_ERR_PK_BAD_INPUT_DATA,
                            mbedtls_pk_write_pubkey_pem( NULL,
                                                         buf, sizeof( buf ) ) );
    TEST_INVALID_PARAM_RET( MBEDTLS_ERR_PK_BAD_INPUT_DATA,
                            mbedtls_pk_write_pubkey_pem( &pk,
                                                         NULL, sizeof( buf ) ) );

    TEST_INVALID_PARAM_RET( MBEDTLS_ERR_PK_BAD_INPUT_DATA,
                            mbedtls_pk_write_key_pem( NULL,
                                                      buf, sizeof( buf ) ) );
    TEST_INVALID_PARAM_RET( MBEDTLS_ERR_PK_BAD_INPUT_DATA,
                            mbedtls_pk_write_key_pem( &pk,
                                                      NULL, sizeof( buf ) ) );
#endif /* MBEDTLS_PEM_WRITE_C */

#endif /* MBEDTLS_PK_WRITE_C */
}
/* END_CASE */

/* BEGIN_CASE */
void pk_utils( int type, int size, int len, char * name )
{
    mbedtls_pk_context pk;

    mbedtls_pk_init( &pk );

    TEST_ASSERT( mbedtls_pk_setup( &pk, mbedtls_pk_info_from_type( type ) ) == 0 );
    TEST_ASSERT( pk_genkey( &pk ) == 0 );

    TEST_ASSERT( (int) mbedtls_pk_get_type( &pk ) == type );
    TEST_ASSERT( mbedtls_pk_can_do( &pk, type ) );
    TEST_ASSERT( mbedtls_pk_get_bitlen( &pk ) == (unsigned) size );
    TEST_ASSERT( mbedtls_pk_get_len( &pk ) == (unsigned) len );
    TEST_ASSERT( strcmp( mbedtls_pk_get_name( &pk), name ) == 0 );

exit:
    mbedtls_pk_free( &pk );
}
/* END_CASE */

/* BEGIN_CASE depends_on:MBEDTLS_PK_PARSE_C:MBEDTLS_FS_IO */
void mbedtls_pk_check_pair( char * pub_file, char * prv_file, int ret )
{
    mbedtls_pk_context pub, prv, alt;

    mbedtls_pk_init( &pub );
    mbedtls_pk_init( &prv );
    mbedtls_pk_init( &alt );

    TEST_ASSERT( mbedtls_pk_parse_public_keyfile( &pub, pub_file ) == 0 );
    TEST_ASSERT( mbedtls_pk_parse_keyfile( &prv, prv_file, NULL ) == 0 );

    TEST_ASSERT( mbedtls_pk_check_pair( &pub, &prv ) == ret );

#if defined(MBEDTLS_RSA_C) && defined(MBEDTLS_PK_RSA_ALT_SUPPORT)
    if( mbedtls_pk_get_type( &prv ) == MBEDTLS_PK_RSA )
    {
        TEST_ASSERT( mbedtls_pk_setup_rsa_alt( &alt, mbedtls_pk_rsa( prv ),
                     mbedtls_rsa_decrypt_func, mbedtls_rsa_sign_func,
                     mbedtls_rsa_key_len_func ) == 0 );
        TEST_ASSERT( mbedtls_pk_check_pair( &pub, &alt ) == ret );
    }
#endif

    mbedtls_pk_free( &pub );
    mbedtls_pk_free( &prv );
    mbedtls_pk_free( &alt );
}
/* END_CASE */

/* BEGIN_CASE depends_on:MBEDTLS_RSA_C */
void pk_rsa_verify_test_vec( data_t * message_str, int digest, int mod,
                             int radix_N, char * input_N, int radix_E,
                             char * input_E, data_t * result_str,
                             int result )
{
    unsigned char hash_result[1000];
    mbedtls_rsa_context *rsa;
    mbedtls_pk_context pk;
    mbedtls_pk_restart_ctx *rs_ctx = NULL;
#if defined(MBEDTLS_ECDSA_C) && defined(MBEDTLS_ECP_RESTARTABLE)
    mbedtls_pk_restart_ctx ctx;

    rs_ctx = &ctx;
    mbedtls_pk_restart_init( rs_ctx );
    // this setting would ensure restart would happen if ECC was used
    mbedtls_ecp_set_max_ops( 1 );
#endif

    mbedtls_pk_init( &pk );

    memset( hash_result, 0x00, 1000 );

    TEST_ASSERT( mbedtls_pk_setup( &pk, mbedtls_pk_info_from_type( MBEDTLS_PK_RSA ) ) == 0 );
    rsa = mbedtls_pk_rsa( pk );

    rsa->len = mod / 8;
    TEST_ASSERT( mbedtls_mpi_read_string( &rsa->N, radix_N, input_N ) == 0 );
    TEST_ASSERT( mbedtls_mpi_read_string( &rsa->E, radix_E, input_E ) == 0 );


    if( mbedtls_md_info_from_type( digest ) != NULL )
        TEST_ASSERT( mbedtls_md( mbedtls_md_info_from_type( digest ), message_str->x, message_str->len, hash_result ) == 0 );

    TEST_ASSERT( mbedtls_pk_verify( &pk, digest, hash_result, 0,
                            result_str->x, mbedtls_pk_get_len( &pk ) ) == result );

    TEST_ASSERT( mbedtls_pk_verify_restartable( &pk, digest, hash_result, 0,
                    result_str->x, mbedtls_pk_get_len( &pk ), rs_ctx ) == result );

exit:
#if defined(MBEDTLS_ECDSA_C) && defined(MBEDTLS_ECP_RESTARTABLE)
    mbedtls_pk_restart_free( rs_ctx );
#endif
    mbedtls_pk_free( &pk );
}
/* END_CASE */

/* BEGIN_CASE depends_on:MBEDTLS_RSA_C */
void pk_rsa_verify_ext_test_vec( data_t * message_str, int digest,
                                 int mod, int radix_N, char * input_N,
                                 int radix_E, char * input_E,
                                 data_t * result_str, int pk_type,
                                 int mgf1_hash_id, int salt_len, int result )
{
    unsigned char hash_result[1000];
    mbedtls_rsa_context *rsa;
    mbedtls_pk_context pk;
    mbedtls_pk_rsassa_pss_options pss_opts;
    void *options;
    size_t hash_len;

    mbedtls_pk_init( &pk );

    memset( hash_result, 0x00, 1000 );

    TEST_ASSERT( mbedtls_pk_setup( &pk, mbedtls_pk_info_from_type( MBEDTLS_PK_RSA ) ) == 0 );
    rsa = mbedtls_pk_rsa( pk );

    rsa->len = mod / 8;
    TEST_ASSERT( mbedtls_mpi_read_string( &rsa->N, radix_N, input_N ) == 0 );
    TEST_ASSERT( mbedtls_mpi_read_string( &rsa->E, radix_E, input_E ) == 0 );


    if( digest != MBEDTLS_MD_NONE )
    {
        TEST_ASSERT( mbedtls_md( mbedtls_md_info_from_type( digest ),
                     message_str->x, message_str->len, hash_result ) == 0 );
        hash_len = 0;
    }
    else
    {
        memcpy( hash_result, message_str->x, message_str->len );
        hash_len = message_str->len;
    }

    if( mgf1_hash_id < 0 )
    {
        options = NULL;
    }
    else
    {
        options = &pss_opts;

        pss_opts.mgf1_hash_id = mgf1_hash_id;
        pss_opts.expected_salt_len = salt_len;
    }

    TEST_ASSERT( mbedtls_pk_verify_ext( pk_type, options, &pk,
                                digest, hash_result, hash_len,
                                result_str->x, mbedtls_pk_get_len( &pk ) ) == result );

exit:
    mbedtls_pk_free( &pk );
}
/* END_CASE */

/* BEGIN_CASE depends_on:MBEDTLS_ECDSA_C */
void pk_ec_test_vec( int type, int id, data_t * key, data_t * hash,
                     data_t * sig, int ret )
{
    mbedtls_pk_context pk;
    mbedtls_ecp_keypair *eckey;

    mbedtls_pk_init( &pk );
    PSA_INIT( );

    TEST_ASSERT( mbedtls_pk_setup( &pk, mbedtls_pk_info_from_type( type ) ) == 0 );

    TEST_ASSERT( mbedtls_pk_can_do( &pk, MBEDTLS_PK_ECDSA ) );
    eckey = mbedtls_pk_ec( pk );

    TEST_ASSERT( mbedtls_ecp_group_load( &eckey->grp, id ) == 0 );
    TEST_ASSERT( mbedtls_ecp_point_read_binary( &eckey->grp, &eckey->Q,
                                        key->x, key->len ) == 0 );

    // MBEDTLS_MD_SHA1 is a dummy - it is ignored, but has to be other than MBEDTLS_MD_NONE.
    TEST_ASSERT( mbedtls_pk_verify( &pk, MBEDTLS_MD_SHA1,
                            hash->x, hash->len, sig->x, sig->len ) == ret );

exit:
    mbedtls_pk_free( &pk );
    PSA_DONE( );
}
/* END_CASE */

/* BEGIN_CASE depends_on:MBEDTLS_ECP_RESTARTABLE:MBEDTLS_ECDSA_C:MBEDTLS_ECDSA_DETERMINISTIC */
void pk_sign_verify_restart( int pk_type, int grp_id, char *d_str,
                              char *QX_str, char *QY_str,
                              int md_alg, char *msg, char *sig_str,
                              int max_ops, int min_restart, int max_restart )
{
    int ret, cnt_restart;
    mbedtls_pk_restart_ctx rs_ctx;
    mbedtls_pk_context prv, pub;
    unsigned char hash[MBEDTLS_MD_MAX_SIZE];
    unsigned char sig[MBEDTLS_ECDSA_MAX_LEN];
    unsigned char sig_check[MBEDTLS_ECDSA_MAX_LEN];
    size_t hlen, slen, slen_check;
    const mbedtls_md_info_t *md_info;

    mbedtls_pk_restart_init( &rs_ctx );
    mbedtls_pk_init( &prv );
    mbedtls_pk_init( &pub );
    memset( hash, 0, sizeof( hash ) );
    memset( sig, 0, sizeof( sig ) );
    memset( sig_check, 0, sizeof( sig_check ) );

    TEST_ASSERT( mbedtls_pk_setup( &prv, mbedtls_pk_info_from_type( pk_type ) ) == 0 );
    TEST_ASSERT( mbedtls_ecp_group_load( &mbedtls_pk_ec( prv )->grp, grp_id ) == 0 );
    TEST_ASSERT( mbedtls_mpi_read_string( &mbedtls_pk_ec( prv )->d, 16, d_str ) == 0 );

    TEST_ASSERT( mbedtls_pk_setup( &pub, mbedtls_pk_info_from_type( pk_type ) ) == 0 );
    TEST_ASSERT( mbedtls_ecp_group_load( &mbedtls_pk_ec( pub )->grp, grp_id ) == 0 );
    TEST_ASSERT( mbedtls_ecp_point_read_string( &mbedtls_pk_ec( pub )->Q, 16, QX_str, QY_str ) == 0 );

    slen_check = unhexify( sig_check, sig_str );

    md_info = mbedtls_md_info_from_type( md_alg );
    TEST_ASSERT( md_info != NULL );

    hlen = mbedtls_md_get_size( md_info );
    mbedtls_md( md_info, (const unsigned char *) msg, strlen( msg ), hash );

    mbedtls_ecp_set_max_ops( max_ops );

    slen = sizeof( sig );
    cnt_restart = 0;
    do {
        ret = mbedtls_pk_sign_restartable( &prv, md_alg, hash, hlen,
                                            sig, &slen, NULL, NULL, &rs_ctx );
    } while( ret == MBEDTLS_ERR_ECP_IN_PROGRESS && ++cnt_restart );

    TEST_ASSERT( ret == 0 );
    TEST_ASSERT( slen == slen_check );
    TEST_ASSERT( memcmp( sig, sig_check, slen ) == 0 );

    TEST_ASSERT( cnt_restart >= min_restart );
    TEST_ASSERT( cnt_restart <= max_restart );

    cnt_restart = 0;
    do {
        ret = mbedtls_pk_verify_restartable( &pub, md_alg,
                                 hash, hlen, sig, slen, &rs_ctx );
    } while( ret == MBEDTLS_ERR_ECP_IN_PROGRESS && ++cnt_restart );

    TEST_ASSERT( ret == 0 );
    TEST_ASSERT( cnt_restart >= min_restart );
    TEST_ASSERT( cnt_restart <= max_restart );

    hash[0]++;
    do {
        ret = mbedtls_pk_verify_restartable( &pub, md_alg,
                                 hash, hlen, sig, slen, &rs_ctx );
    } while( ret == MBEDTLS_ERR_ECP_IN_PROGRESS );
    TEST_ASSERT( ret != 0 );
    hash[0]--;

    sig[0]++;
    do {
        ret = mbedtls_pk_verify_restartable( &pub, md_alg,
                                 hash, hlen, sig, slen, &rs_ctx );
    } while( ret == MBEDTLS_ERR_ECP_IN_PROGRESS );
    TEST_ASSERT( ret != 0 );
    sig[0]--;

    /* Do we leak memory when aborting? try verify then sign
     * This test only makes sense when we actually restart */
    if( min_restart > 0 )
    {
        ret = mbedtls_pk_verify_restartable( &pub, md_alg,
                                 hash, hlen, sig, slen, &rs_ctx );
        TEST_ASSERT( ret == MBEDTLS_ERR_ECP_IN_PROGRESS );
        mbedtls_pk_restart_free( &rs_ctx );

        slen = sizeof( sig );
        ret = mbedtls_pk_sign_restartable( &prv, md_alg, hash, hlen,
                                            sig, &slen, NULL, NULL, &rs_ctx );
        TEST_ASSERT( ret == MBEDTLS_ERR_ECP_IN_PROGRESS );
    }

exit:
    mbedtls_pk_restart_free( &rs_ctx );
    mbedtls_pk_free( &prv );
    mbedtls_pk_free( &pub );
}
/* END_CASE */

/* BEGIN_CASE depends_on:MBEDTLS_SHA256_C */
void pk_sign_verify( int type, int sign_ret, int verify_ret )
{
    mbedtls_pk_context pk;
    unsigned char hash[50], sig[5000];
    size_t sig_len;
    void *rs_ctx = NULL;
#if defined(MBEDTLS_ECDSA_C) && defined(MBEDTLS_ECP_RESTARTABLE)
    mbedtls_pk_restart_ctx ctx;

    rs_ctx = &ctx;
    mbedtls_pk_restart_init( rs_ctx );
    /* This value is large enough that the operation will complete in one run.
     * See comments at the top of ecp_test_vect_restart in
     * test_suite_ecp.function for estimates of operation counts. */
    mbedtls_ecp_set_max_ops( 42000 );
#endif

    mbedtls_pk_init( &pk );
    PSA_INIT( );

    memset( hash, 0x2a, sizeof hash );
    memset( sig, 0, sizeof sig );

    TEST_ASSERT( mbedtls_pk_setup( &pk, mbedtls_pk_info_from_type( type ) ) == 0 );
    TEST_ASSERT( pk_genkey( &pk ) == 0 );

    TEST_ASSERT( mbedtls_pk_sign_restartable( &pk, MBEDTLS_MD_SHA256,
                 hash, sizeof hash, sig, &sig_len,
                 rnd_std_rand, NULL, rs_ctx ) == sign_ret );

    TEST_ASSERT( mbedtls_pk_verify( &pk, MBEDTLS_MD_SHA256,
                            hash, sizeof hash, sig, sig_len ) == verify_ret );

    if( verify_ret == 0 )
    {
        hash[0]++;
        TEST_ASSERT( mbedtls_pk_verify( &pk, MBEDTLS_MD_SHA256,
                                hash, sizeof hash, sig, sig_len ) != 0 );
        hash[0]--;

        sig[0]++;
        TEST_ASSERT( mbedtls_pk_verify( &pk, MBEDTLS_MD_SHA256,
                                hash, sizeof hash, sig, sig_len ) != 0 );
        sig[0]--;
    }

    TEST_ASSERT( mbedtls_pk_sign( &pk, MBEDTLS_MD_SHA256, hash, sizeof hash,
                          sig, &sig_len, rnd_std_rand, NULL ) == sign_ret );

    TEST_ASSERT( mbedtls_pk_verify_restartable( &pk, MBEDTLS_MD_SHA256,
                 hash, sizeof hash, sig, sig_len, rs_ctx ) == verify_ret );

    if( verify_ret == 0 )
    {
        hash[0]++;
        TEST_ASSERT( mbedtls_pk_verify_restartable( &pk, MBEDTLS_MD_SHA256,
                     hash, sizeof hash, sig, sig_len, rs_ctx ) != 0 );
        hash[0]--;

        sig[0]++;
        TEST_ASSERT( mbedtls_pk_verify_restartable( &pk, MBEDTLS_MD_SHA256,
                     hash, sizeof hash, sig, sig_len, rs_ctx ) != 0 );
        sig[0]--;
    }

exit:
#if defined(MBEDTLS_ECDSA_C) && defined(MBEDTLS_ECP_RESTARTABLE)
    mbedtls_pk_restart_free( rs_ctx );
#endif
    mbedtls_pk_free( &pk );
    PSA_DONE( );
}
/* END_CASE */

/* BEGIN_CASE depends_on:MBEDTLS_RSA_C */
void pk_rsa_encrypt_test_vec( data_t * message, int mod, int radix_N,
                              char * input_N, int radix_E, char * input_E,
                              data_t * result, int ret )
{
    unsigned char output[1000];
    rnd_pseudo_info rnd_info;
    mbedtls_rsa_context *rsa;
    mbedtls_pk_context pk;
    size_t olen;

    memset( &rnd_info,  0, sizeof( rnd_pseudo_info ) );
    memset( output,     0, sizeof( output ) );


    mbedtls_pk_init( &pk );
    TEST_ASSERT( mbedtls_pk_setup( &pk, mbedtls_pk_info_from_type( MBEDTLS_PK_RSA ) ) == 0 );
    rsa = mbedtls_pk_rsa( pk );

    rsa->len = mod / 8;
    TEST_ASSERT( mbedtls_mpi_read_string( &rsa->N, radix_N, input_N ) == 0 );
    TEST_ASSERT( mbedtls_mpi_read_string( &rsa->E, radix_E, input_E ) == 0 );

    TEST_ASSERT( mbedtls_pk_encrypt( &pk, message->x, message->len,
                             output, &olen, sizeof( output ),
                             rnd_pseudo_rand, &rnd_info ) == ret );
    TEST_ASSERT( olen == result->len );
    TEST_ASSERT( memcmp( output, result->x, olen ) == 0 );

exit:
    mbedtls_pk_free( &pk );
}
/* END_CASE */

/* BEGIN_CASE depends_on:MBEDTLS_RSA_C */
void pk_rsa_decrypt_test_vec( data_t * cipher, int mod, int radix_P,
                              char * input_P, int radix_Q, char * input_Q,
                              int radix_N, char * input_N, int radix_E,
                              char * input_E, data_t * clear, int ret )
{
    unsigned char output[1000];
    rnd_pseudo_info rnd_info;
    mbedtls_mpi N, P, Q, E;
    mbedtls_rsa_context *rsa;
    mbedtls_pk_context pk;
    size_t olen;

    mbedtls_pk_init( &pk );
    mbedtls_mpi_init( &N ); mbedtls_mpi_init( &P );
    mbedtls_mpi_init( &Q ); mbedtls_mpi_init( &E );

    memset( &rnd_info,  0, sizeof( rnd_pseudo_info ) );


    /* init pk-rsa context */
    TEST_ASSERT( mbedtls_pk_setup( &pk, mbedtls_pk_info_from_type( MBEDTLS_PK_RSA ) ) == 0 );
    rsa = mbedtls_pk_rsa( pk );

    /* load public key */
    TEST_ASSERT( mbedtls_mpi_read_string( &N, radix_N, input_N ) == 0 );
    TEST_ASSERT( mbedtls_mpi_read_string( &E, radix_E, input_E ) == 0 );

    /* load private key */
    TEST_ASSERT( mbedtls_mpi_read_string( &P, radix_P, input_P ) == 0 );
    TEST_ASSERT( mbedtls_mpi_read_string( &Q, radix_Q, input_Q ) == 0 );
    TEST_ASSERT( mbedtls_rsa_import( rsa, &N, &P, &Q, NULL, &E ) == 0 );
    TEST_ASSERT( mbedtls_rsa_get_len( rsa ) == (size_t) ( mod / 8 ) );
    TEST_ASSERT( mbedtls_rsa_complete( rsa ) == 0 );

    /* decryption test */
    memset( output, 0, sizeof( output ) );
    olen = 0;
    TEST_ASSERT( mbedtls_pk_decrypt( &pk, cipher->x, cipher->len,
                             output, &olen, sizeof( output ),
                             rnd_pseudo_rand, &rnd_info ) == ret );
    if( ret == 0 )
    {
        TEST_ASSERT( olen == clear->len );
        TEST_ASSERT( memcmp( output, clear->x, olen ) == 0 );
    }

exit:
    mbedtls_mpi_free( &N ); mbedtls_mpi_free( &P );
    mbedtls_mpi_free( &Q ); mbedtls_mpi_free( &E );
    mbedtls_pk_free( &pk );
}
/* END_CASE */

/* BEGIN_CASE */
void pk_ec_nocrypt( int type )
{
    mbedtls_pk_context pk;
    unsigned char output[100];
    unsigned char input[100];
    rnd_pseudo_info rnd_info;
    size_t olen = 0;
    int ret = MBEDTLS_ERR_PK_TYPE_MISMATCH;

    mbedtls_pk_init( &pk );

    memset( &rnd_info,  0, sizeof( rnd_pseudo_info ) );
    memset( output,     0, sizeof( output ) );
    memset( input,      0, sizeof( input ) );

    TEST_ASSERT( mbedtls_pk_setup( &pk, mbedtls_pk_info_from_type( type ) ) == 0 );

    TEST_ASSERT( mbedtls_pk_encrypt( &pk, input, sizeof( input ),
                             output, &olen, sizeof( output ),
                             rnd_pseudo_rand, &rnd_info ) == ret );

    TEST_ASSERT( mbedtls_pk_decrypt( &pk, input, sizeof( input ),
                             output, &olen, sizeof( output ),
                             rnd_pseudo_rand, &rnd_info ) == ret );

exit:
    mbedtls_pk_free( &pk );
}
/* END_CASE */

/* BEGIN_CASE depends_on:MBEDTLS_RSA_C */
void pk_rsa_overflow( )
{
    mbedtls_pk_context pk;
    size_t hash_len = SIZE_MAX, sig_len = SIZE_MAX;
    unsigned char hash[50], sig[100];

    if( SIZE_MAX <= UINT_MAX )
        return;

    memset( hash, 0x2a, sizeof hash );
    memset( sig, 0, sizeof sig );

    mbedtls_pk_init( &pk );

    TEST_ASSERT( mbedtls_pk_setup( &pk,
                 mbedtls_pk_info_from_type( MBEDTLS_PK_RSA ) ) == 0 );

#if defined(MBEDTLS_PKCS1_V21)
    TEST_ASSERT( mbedtls_pk_verify_ext( MBEDTLS_PK_RSASSA_PSS, NULL, &pk,
                    MBEDTLS_MD_NONE, hash, hash_len, sig, sig_len ) ==
                 MBEDTLS_ERR_PK_BAD_INPUT_DATA );
#endif /* MBEDTLS_PKCS1_V21 */

    TEST_ASSERT( mbedtls_pk_verify( &pk, MBEDTLS_MD_NONE, hash, hash_len,
                    sig, sig_len ) == MBEDTLS_ERR_PK_BAD_INPUT_DATA );

    TEST_ASSERT( mbedtls_pk_sign( &pk, MBEDTLS_MD_NONE, hash, hash_len, sig, &sig_len,
                    rnd_std_rand, NULL ) == MBEDTLS_ERR_PK_BAD_INPUT_DATA );

exit:
    mbedtls_pk_free( &pk );
}
/* END_CASE */

/* BEGIN_CASE depends_on:MBEDTLS_RSA_C:MBEDTLS_PK_RSA_ALT_SUPPORT */
void pk_rsa_alt(  )
{
    /*
     * An rsa_alt context can only do private operations (decrypt, sign).
     * Test it against the public operations (encrypt, verify) of a
     * corresponding rsa context.
     */
    mbedtls_rsa_context raw;
    mbedtls_pk_context rsa, alt;
    mbedtls_pk_debug_item dbg_items[10];
    unsigned char hash[50], sig[1000];
    unsigned char msg[50], ciph[1000], test[1000];
    size_t sig_len, ciph_len, test_len;
    int ret = MBEDTLS_ERR_PK_TYPE_MISMATCH;

    mbedtls_rsa_init( &raw, MBEDTLS_RSA_PKCS_V15, MBEDTLS_MD_NONE );
    mbedtls_pk_init( &rsa ); mbedtls_pk_init( &alt );

    memset( hash, 0x2a, sizeof hash );
    memset( sig, 0, sizeof sig );
    memset( msg, 0x2a, sizeof msg );
    memset( ciph, 0, sizeof ciph );
    memset( test, 0, sizeof test );

    /* Initiliaze PK RSA context with random key */
    TEST_ASSERT( mbedtls_pk_setup( &rsa,
                              mbedtls_pk_info_from_type( MBEDTLS_PK_RSA ) ) == 0 );
    TEST_ASSERT( pk_genkey( &rsa ) == 0 );

    /* Extract key to the raw rsa context */
    TEST_ASSERT( mbedtls_rsa_copy( &raw, mbedtls_pk_rsa( rsa ) ) == 0 );

    /* Initialize PK RSA_ALT context */
    TEST_ASSERT( mbedtls_pk_setup_rsa_alt( &alt, (void *) &raw,
                 mbedtls_rsa_decrypt_func, mbedtls_rsa_sign_func, mbedtls_rsa_key_len_func ) == 0 );

    /* Test administrative functions */
    TEST_ASSERT( mbedtls_pk_can_do( &alt, MBEDTLS_PK_RSA ) );
    TEST_ASSERT( mbedtls_pk_get_bitlen( &alt ) == RSA_KEY_SIZE );
    TEST_ASSERT( mbedtls_pk_get_len( &alt ) == RSA_KEY_LEN );
    TEST_ASSERT( mbedtls_pk_get_type( &alt ) == MBEDTLS_PK_RSA_ALT );
    TEST_ASSERT( strcmp( mbedtls_pk_get_name( &alt ), "RSA-alt" ) == 0 );

    /* Test signature */
#if SIZE_MAX > UINT_MAX
    TEST_ASSERT( mbedtls_pk_sign( &alt, MBEDTLS_MD_NONE, hash, SIZE_MAX,
                                  sig, &sig_len, rnd_std_rand, NULL ) ==
                 MBEDTLS_ERR_PK_BAD_INPUT_DATA );
#endif /* SIZE_MAX > UINT_MAX */
    TEST_ASSERT( mbedtls_pk_sign( &alt, MBEDTLS_MD_NONE, hash, sizeof hash,
                                  sig, &sig_len, rnd_std_rand, NULL ) == 0 );
    TEST_ASSERT( sig_len == RSA_KEY_LEN );
    TEST_ASSERT( mbedtls_pk_verify( &rsa, MBEDTLS_MD_NONE,
                            hash, sizeof hash, sig, sig_len ) == 0 );

    /* Test decrypt */
    TEST_ASSERT( mbedtls_pk_encrypt( &rsa, msg, sizeof msg,
                             ciph, &ciph_len, sizeof ciph,
                             rnd_std_rand, NULL ) == 0 );
    TEST_ASSERT( mbedtls_pk_decrypt( &alt, ciph, ciph_len,
                             test, &test_len, sizeof test,
                             rnd_std_rand, NULL ) == 0 );
    TEST_ASSERT( test_len == sizeof msg );
    TEST_ASSERT( memcmp( test, msg, test_len ) == 0 );

    /* Test forbidden operations */
    TEST_ASSERT( mbedtls_pk_encrypt( &alt, msg, sizeof msg,
                             ciph, &ciph_len, sizeof ciph,
                             rnd_std_rand, NULL ) == ret );
    TEST_ASSERT( mbedtls_pk_verify( &alt, MBEDTLS_MD_NONE,
                            hash, sizeof hash, sig, sig_len ) == ret );
    TEST_ASSERT( mbedtls_pk_debug( &alt, dbg_items ) == ret );

exit:
    mbedtls_rsa_free( &raw );
    mbedtls_pk_free( &rsa ); mbedtls_pk_free( &alt );
}
/* END_CASE */

/* BEGIN_CASE depends_on:MBEDTLS_SHA256_C:MBEDTLS_USE_PSA_CRYPTO:MBEDTLS_ECDSA_C:MBEDTLS_ECP_DP_SECP256R1_ENABLED */
void pk_psa_sign(  )
{
    mbedtls_pk_context pk;
    unsigned char hash[50], sig[100], pkey_legacy[100], pkey_psa[100];
    unsigned char *pkey_legacy_start, *pkey_psa_start;
    size_t sig_len, klen_legacy, klen_psa;
    int ret;
    psa_key_handle_t handle;

    /*
     * This tests making signatures with a wrapped PSA key:
     * - generate a fresh ECP legacy PK context
     * - wrap it in a PK context and make a signature this way
     * - extract the public key
     * - parse it to a PK context and verify the signature this way
     */

    PSA_ASSERT( psa_crypto_init( ) );

    /* Create legacy EC public/private key in PK context. */
    mbedtls_pk_init( &pk );
    TEST_ASSERT( mbedtls_pk_setup( &pk,
                      mbedtls_pk_info_from_type( MBEDTLS_PK_ECKEY ) ) == 0 );
    TEST_ASSERT( mbedtls_ecp_gen_key( MBEDTLS_ECP_DP_SECP256R1,
                                      (mbedtls_ecp_keypair*) pk.pk_ctx,
                                      rnd_std_rand, NULL ) == 0 );

    /* Export underlying public key for re-importing in a legacy context. */
    ret = mbedtls_pk_write_pubkey_der( &pk, pkey_legacy,
                                       sizeof( pkey_legacy ) );
    TEST_ASSERT( ret >= 0 );
    klen_legacy = (size_t) ret;
    /* mbedtls_pk_write_pubkey_der() writes backwards in the data buffer. */
    pkey_legacy_start = pkey_legacy + sizeof( pkey_legacy ) - klen_legacy;

    /* Turn PK context into an opaque one. */
    TEST_ASSERT( mbedtls_pk_wrap_as_opaque( &pk, &handle,
                                            PSA_ALG_SHA_256 ) == 0 );

    memset( hash, 0x2a, sizeof hash );
    memset( sig, 0, sizeof sig );

    TEST_ASSERT( mbedtls_pk_sign( &pk, MBEDTLS_MD_SHA256,
                 hash, sizeof hash, sig, &sig_len,
                 NULL, NULL ) == 0 );

    /* Export underlying public key for re-importing in a psa context. */
    ret = mbedtls_pk_write_pubkey_der( &pk, pkey_psa,
                                       sizeof( pkey_psa ) );
    TEST_ASSERT( ret >= 0 );
    klen_psa = (size_t) ret;
    /* mbedtls_pk_write_pubkey_der() writes backwards in the data buffer. */
    pkey_psa_start = pkey_psa + sizeof( pkey_psa ) - klen_psa;

    TEST_ASSERT( klen_psa == klen_legacy );
    TEST_ASSERT( memcmp( pkey_psa_start, pkey_legacy_start, klen_psa ) == 0 );

    mbedtls_pk_free( &pk );
    TEST_ASSERT( PSA_SUCCESS == psa_destroy_key( handle ) );

    mbedtls_pk_init( &pk );
    TEST_ASSERT( mbedtls_pk_parse_public_key( &pk, pkey_legacy_start,
                                              klen_legacy ) == 0 );
    TEST_ASSERT( mbedtls_pk_verify( &pk, MBEDTLS_MD_SHA256,
                            hash, sizeof hash, sig, sig_len ) == 0 );

exit:
    mbedtls_pk_free( &pk );
    PSA_DONE( );
}
/* END_CASE */<|MERGE_RESOLUTION|>--- conflicted
+++ resolved
@@ -124,11 +124,8 @@
     size_t len;
     mbedtls_pk_debug_item dbg;
 
-<<<<<<< HEAD
-=======
     PSA_ASSERT( psa_crypto_init( ) );
 
->>>>>>> 1d57a20c
     mbedtls_pk_init( &pk );
     mbedtls_pk_init( &pk2 );
 
