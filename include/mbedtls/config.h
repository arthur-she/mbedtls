--- conflicted
+++ resolved
@@ -3120,7 +3120,6 @@
  * This determines the size of both the incoming and outgoing TLS I/O buffers
  * in such a way that both are capable of holding the specified amount of
  * plaintext data, regardless of the protection mechanism used.
-<<<<<<< HEAD
  *
  * To configure incoming and outgoing I/O buffers separately, use
  * #MBEDTLS_SSL_IN_CONTENT_LEN and #MBEDTLS_SSL_OUT_CONTENT_LEN,
@@ -3135,22 +3134,6 @@
  *       to only change the outgoing buffer size #MBEDTLS_SSL_OUT_CONTENT_LEN
  *       while keeping the default value of 16KB for the incoming buffer.
  *
-=======
- *
- * To configure incoming and outgoing I/O buffers separately, use
- * #MBEDTLS_SSL_IN_CONTENT_LEN and #MBEDTLS_SSL_OUT_CONTENT_LEN,
- * which overwrite the value set by this option.
- *
- * \note When using a value less than the default of 16KB on the client, it is
- *       recommended to use the Maximum Fragment Length (MFL) extension to
- *       inform the server about this limitation. On the server, there
- *       is no supported, standardized way of informing the client about
- *       restriction on the maximum size of incoming messages, and unless
- *       the limitation has been communicated by other means, it is recommended
- *       to only change the outgoing buffer size #MBEDTLS_SSL_OUT_CONTENT_LEN
- *       while keeping the default value of 16KB for the incoming buffer.
- *
->>>>>>> f352f75f
  * Uncomment to set the maximum plaintext size of both
  * incoming and outgoing I/O buffers.
  */
@@ -3159,7 +3142,6 @@
 /** \def MBEDTLS_SSL_IN_CONTENT_LEN
  *
  * Maximum length (in bytes) of incoming plaintext fragments.
-<<<<<<< HEAD
  *
  * This determines the size of the incoming TLS I/O buffer in such a way
  * that it is capable of holding the specified amount of plaintext data,
@@ -3168,16 +3150,6 @@
  * If this option is undefined, it inherits its value from
  * #MBEDTLS_SSL_MAX_CONTENT_LEN.
  *
-=======
- *
- * This determines the size of the incoming TLS I/O buffer in such a way
- * that it is capable of holding the specified amount of plaintext data,
- * regardless of the protection mechanism used.
- *
- * If this option is undefined, it inherits its value from
- * #MBEDTLS_SSL_MAX_CONTENT_LEN.
- *
->>>>>>> f352f75f
  * \note When using a value less than the default of 16KB on the client, it is
  *       recommended to use the Maximum Fragment Length (MFL) extension to
  *       inform the server about this limitation. On the server, there
