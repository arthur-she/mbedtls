/**
 * \file psa/crypto_struct.h
 *
 * \brief PSA cryptography module: Mbed TLS structured type implementations
 *
 * \note This file may not be included directly. Applications must
 * include psa/crypto.h.
 *
 * This file contains the definitions of some data structures with
 * implementation-specific definitions.
 *
 * In implementations with isolation between the application and the
 * cryptography module, it is expected that the front-end and the back-end
 * would have different versions of this file.
 *
 * <h3>Design notes about multipart operation structures</h3>
 *
 * For multipart operations without driver delegation support, each multipart
 * operation structure contains a `psa_algorithm_t alg` field which indicates
 * which specific algorithm the structure is for. When the structure is not in
 * use, `alg` is 0. Most of the structure consists of a union which is
 * discriminated by `alg`.
 *
 * For multipart operations with driver delegation support, each multipart
 * operation structure contains an `unsigned int id` field indicating which
 * driver got assigned to do the operation. When the structure is not in use,
 * 'id' is 0. The structure contains also a driver context which is the union
 * of the contexts of all drivers able to handle the type of multipart
 * operation.
 *
 * Note that when `alg` or `id` is 0, the content of other fields is undefined.
 * In particular, it is not guaranteed that a freshly-initialized structure
 * is all-zero: we initialize structures to something like `{0, 0}`, which
 * is only guaranteed to initializes the first member of the union;
 * GCC and Clang initialize the whole structure to 0 (at the time of writing),
 * but MSVC and CompCert don't.
 *
 * In Mbed Crypto, multipart operation structures live independently from
 * the key. This allows Mbed Crypto to free the key objects when destroying
 * a key slot. If a multipart operation needs to remember the key after
 * the setup function returns, the operation structure needs to contain a
 * copy of the key.
 */
/*
 *  Copyright The Mbed TLS Contributors
 *  SPDX-License-Identifier: Apache-2.0
 *
 *  Licensed under the Apache License, Version 2.0 (the "License"); you may
 *  not use this file except in compliance with the License.
 *  You may obtain a copy of the License at
 *
 *  http://www.apache.org/licenses/LICENSE-2.0
 *
 *  Unless required by applicable law or agreed to in writing, software
 *  distributed under the License is distributed on an "AS IS" BASIS, WITHOUT
 *  WARRANTIES OR CONDITIONS OF ANY KIND, either express or implied.
 *  See the License for the specific language governing permissions and
 *  limitations under the License.
 */

#ifndef PSA_CRYPTO_STRUCT_H
#define PSA_CRYPTO_STRUCT_H
#include "mbedtls/private_access.h"

#ifdef __cplusplus
extern "C" {
#endif

/* Include the Mbed TLS configuration file, the way Mbed TLS does it
 * in each of its header files. */
#include "mbedtls/build_info.h"

#include "mbedtls/cmac.h"
#include "mbedtls/gcm.h"
#include "mbedtls/ccm.h"
#include "mbedtls/chachapoly.h"

/* Include the context definition for the compiled-in drivers for the primitive
 * algorithms. */
#include "psa/crypto_driver_contexts_primitives.h"

struct psa_hash_operation_s
{
    /** Unique ID indicating which driver got assigned to do the
     * operation. Since driver contexts are driver-specific, swapping
     * drivers halfway through the operation is not supported.
     * ID values are auto-generated in psa_driver_wrappers.h.
     * ID value zero means the context is not valid or not assigned to
     * any driver (i.e. the driver context is not active, in use). */
    unsigned int MBEDTLS_PRIVATE(id);
    psa_driver_hash_context_t MBEDTLS_PRIVATE(ctx);
};

#define PSA_HASH_OPERATION_INIT { 0, { 0 } }
static inline struct psa_hash_operation_s psa_hash_operation_init( void )
{
    const struct psa_hash_operation_s v = PSA_HASH_OPERATION_INIT;
    return( v );
}

struct psa_cipher_operation_s
{
    /** Unique ID indicating which driver got assigned to do the
     * operation. Since driver contexts are driver-specific, swapping
     * drivers halfway through the operation is not supported.
     * ID values are auto-generated in psa_crypto_driver_wrappers.h
     * ID value zero means the context is not valid or not assigned to
     * any driver (i.e. none of the driver contexts are active). */
    unsigned int MBEDTLS_PRIVATE(id);

    unsigned int MBEDTLS_PRIVATE(iv_required) : 1;
    unsigned int MBEDTLS_PRIVATE(iv_set) : 1;

    uint8_t MBEDTLS_PRIVATE(default_iv_length);

    psa_driver_cipher_context_t MBEDTLS_PRIVATE(ctx);
};

#define PSA_CIPHER_OPERATION_INIT { 0, 0, 0, 0, { 0 } }
static inline struct psa_cipher_operation_s psa_cipher_operation_init( void )
{
    const struct psa_cipher_operation_s v = PSA_CIPHER_OPERATION_INIT;
    return( v );
}

/* Include the context definition for the compiled-in drivers for the composite
 * algorithms. */
#include "psa/crypto_driver_contexts_composites.h"

struct psa_mac_operation_s
{
    /** Unique ID indicating which driver got assigned to do the
     * operation. Since driver contexts are driver-specific, swapping
     * drivers halfway through the operation is not supported.
     * ID values are auto-generated in psa_driver_wrappers.h
     * ID value zero means the context is not valid or not assigned to
     * any driver (i.e. none of the driver contexts are active). */
    unsigned int MBEDTLS_PRIVATE(id);
    uint8_t MBEDTLS_PRIVATE(mac_size);
    unsigned int MBEDTLS_PRIVATE(is_sign) : 1;
    psa_driver_mac_context_t MBEDTLS_PRIVATE(ctx);
};

#define PSA_MAC_OPERATION_INIT { 0, 0, 0, { 0 } }
static inline struct psa_mac_operation_s psa_mac_operation_init( void )
{
    const struct psa_mac_operation_s v = PSA_MAC_OPERATION_INIT;
    return( v );
}

struct psa_aead_operation_s
{
<<<<<<< HEAD

    /** Unique ID indicating which driver got assigned to do the
     * operation. Since driver contexts are driver-specific, swapping
     * drivers halfway through the operation is not supported.
     * ID values are auto-generated in psa_crypto_driver_wrappers.h
     * ID value zero means the context is not valid or not assigned to
     * any driver (i.e. none of the driver contexts are active). */
    unsigned int id;

    psa_algorithm_t alg;
    psa_key_type_t key_type;

    size_t ad_remaining;
    size_t body_remaining;

    unsigned int nonce_set : 1;
    unsigned int lengths_set : 1;
    unsigned int ad_started : 1;
    unsigned int body_started : 1;
    unsigned int is_encrypt : 1;

    psa_driver_aead_context_t ctx;
};

#define PSA_AEAD_OPERATION_INIT {0, 0, 0, 0, 0, 0, 0, 0, 0, 0, {0}}
=======
    psa_algorithm_t MBEDTLS_PRIVATE(alg);
    unsigned int MBEDTLS_PRIVATE(key_set) : 1;
    unsigned int MBEDTLS_PRIVATE(iv_set) : 1;
    uint8_t MBEDTLS_PRIVATE(iv_size);
    uint8_t MBEDTLS_PRIVATE(block_size);
    union
    {
        unsigned MBEDTLS_PRIVATE(dummy); /* Enable easier initializing of the union. */
        mbedtls_cipher_context_t MBEDTLS_PRIVATE(cipher);
    } MBEDTLS_PRIVATE(ctx);
};

#define PSA_AEAD_OPERATION_INIT { 0, 0, 0, 0, 0, { 0 } }
>>>>>>> f0f2294f
static inline struct psa_aead_operation_s psa_aead_operation_init( void )
{
    const struct psa_aead_operation_s v = PSA_AEAD_OPERATION_INIT;
    return( v );
}

#if defined(MBEDTLS_PSA_BUILTIN_ALG_HKDF)
typedef struct
{
    uint8_t *MBEDTLS_PRIVATE(info);
    size_t MBEDTLS_PRIVATE(info_length);
    psa_mac_operation_t MBEDTLS_PRIVATE(hmac);
    uint8_t MBEDTLS_PRIVATE(prk)[PSA_HASH_MAX_SIZE];
    uint8_t MBEDTLS_PRIVATE(output_block)[PSA_HASH_MAX_SIZE];
#if PSA_HASH_MAX_SIZE > 0xff
#error "PSA_HASH_MAX_SIZE does not fit in uint8_t"
#endif
    uint8_t MBEDTLS_PRIVATE(offset_in_block);
    uint8_t MBEDTLS_PRIVATE(block_number);
    unsigned int MBEDTLS_PRIVATE(state) : 2;
    unsigned int MBEDTLS_PRIVATE(info_set) : 1;
} psa_hkdf_key_derivation_t;
#endif /* MBEDTLS_PSA_BUILTIN_ALG_HKDF */

#if defined(MBEDTLS_PSA_BUILTIN_ALG_TLS12_PRF) || \
    defined(MBEDTLS_PSA_BUILTIN_ALG_TLS12_PSK_TO_MS)
typedef enum
{
    PSA_TLS12_PRF_STATE_INIT,       /* no input provided */
    PSA_TLS12_PRF_STATE_SEED_SET,   /* seed has been set */
    PSA_TLS12_PRF_STATE_KEY_SET,    /* key has been set */
    PSA_TLS12_PRF_STATE_LABEL_SET,  /* label has been set */
    PSA_TLS12_PRF_STATE_OUTPUT      /* output has been started */
} psa_tls12_prf_key_derivation_state_t;

typedef struct psa_tls12_prf_key_derivation_s
{
#if PSA_HASH_MAX_SIZE > 0xff
#error "PSA_HASH_MAX_SIZE does not fit in uint8_t"
#endif

    /* Indicates how many bytes in the current HMAC block have
     * not yet been read by the user. */
    uint8_t MBEDTLS_PRIVATE(left_in_block);

    /* The 1-based number of the block. */
    uint8_t MBEDTLS_PRIVATE(block_number);

    psa_tls12_prf_key_derivation_state_t MBEDTLS_PRIVATE(state);

    uint8_t *MBEDTLS_PRIVATE(secret);
    size_t MBEDTLS_PRIVATE(secret_length);
    uint8_t *MBEDTLS_PRIVATE(seed);
    size_t MBEDTLS_PRIVATE(seed_length);
    uint8_t *MBEDTLS_PRIVATE(label);
    size_t MBEDTLS_PRIVATE(label_length);

    uint8_t MBEDTLS_PRIVATE(Ai)[PSA_HASH_MAX_SIZE];

    /* `HMAC_hash( prk, A( i ) + seed )` in the notation of RFC 5246, Sect. 5. */
    uint8_t MBEDTLS_PRIVATE(output_block)[PSA_HASH_MAX_SIZE];
} psa_tls12_prf_key_derivation_t;
#endif /* MBEDTLS_PSA_BUILTIN_ALG_TLS12_PRF) ||
        * MBEDTLS_PSA_BUILTIN_ALG_TLS12_PSK_TO_MS */

struct psa_key_derivation_s
{
    psa_algorithm_t MBEDTLS_PRIVATE(alg);
    unsigned int MBEDTLS_PRIVATE(can_output_key) : 1;
    size_t MBEDTLS_PRIVATE(capacity);
    union
    {
        /* Make the union non-empty even with no supported algorithms. */
        uint8_t MBEDTLS_PRIVATE(dummy);
#if defined(MBEDTLS_PSA_BUILTIN_ALG_HKDF)
        psa_hkdf_key_derivation_t MBEDTLS_PRIVATE(hkdf);
#endif
#if defined(MBEDTLS_PSA_BUILTIN_ALG_TLS12_PRF) || \
    defined(MBEDTLS_PSA_BUILTIN_ALG_TLS12_PSK_TO_MS)
        psa_tls12_prf_key_derivation_t MBEDTLS_PRIVATE(tls12_prf);
#endif
    } MBEDTLS_PRIVATE(ctx);
};

/* This only zeroes out the first byte in the union, the rest is unspecified. */
#define PSA_KEY_DERIVATION_OPERATION_INIT { 0, 0, 0, { 0 } }
static inline struct psa_key_derivation_s psa_key_derivation_operation_init(
        void )
{
    const struct psa_key_derivation_s v = PSA_KEY_DERIVATION_OPERATION_INIT;
    return( v );
}

struct psa_key_policy_s
{
    psa_key_usage_t MBEDTLS_PRIVATE(usage);
    psa_algorithm_t MBEDTLS_PRIVATE(alg);
    psa_algorithm_t MBEDTLS_PRIVATE(alg2);
};
typedef struct psa_key_policy_s psa_key_policy_t;

#define PSA_KEY_POLICY_INIT { 0, 0, 0 }
static inline struct psa_key_policy_s psa_key_policy_init( void )
{
    const struct psa_key_policy_s v = PSA_KEY_POLICY_INIT;
    return( v );
}

/* The type used internally for key sizes.
 * Public interfaces use size_t, but internally we use a smaller type. */
typedef uint16_t psa_key_bits_t;
/* The maximum value of the type used to represent bit-sizes.
 * This is used to mark an invalid key size. */
#define PSA_KEY_BITS_TOO_LARGE          ( ( psa_key_bits_t ) -1 )
/* The maximum size of a key in bits.
 * Currently defined as the maximum that can be represented, rounded down
 * to a whole number of bytes.
 * This is an uncast value so that it can be used in preprocessor
 * conditionals. */
#define PSA_MAX_KEY_BITS 0xfff8

/** A mask of flags that can be stored in key attributes.
 *
 * This type is also used internally to store flags in slots. Internal
 * flags are defined in library/psa_crypto_core.h. Internal flags may have
 * the same value as external flags if they are properly handled during
 * key creation and in psa_get_key_attributes.
 */
typedef uint16_t psa_key_attributes_flag_t;

#define MBEDTLS_PSA_KA_FLAG_HAS_SLOT_NUMBER     \
    ( (psa_key_attributes_flag_t) 0x0001 )

/* A mask of key attribute flags used externally only.
 * Only meant for internal checks inside the library. */
#define MBEDTLS_PSA_KA_MASK_EXTERNAL_ONLY (      \
        MBEDTLS_PSA_KA_FLAG_HAS_SLOT_NUMBER |    \
        0 )

/* A mask of key attribute flags used both internally and externally.
 * Currently there aren't any. */
#define MBEDTLS_PSA_KA_MASK_DUAL_USE (          \
        0 )

typedef struct
{
    psa_key_type_t MBEDTLS_PRIVATE(type);
    psa_key_bits_t MBEDTLS_PRIVATE(bits);
    psa_key_lifetime_t MBEDTLS_PRIVATE(lifetime);
    mbedtls_svc_key_id_t MBEDTLS_PRIVATE(id);
    psa_key_policy_t MBEDTLS_PRIVATE(policy);
    psa_key_attributes_flag_t MBEDTLS_PRIVATE(flags);
} psa_core_key_attributes_t;

#define PSA_CORE_KEY_ATTRIBUTES_INIT { PSA_KEY_TYPE_NONE, 0,            \
                                       PSA_KEY_LIFETIME_VOLATILE,       \
                                       MBEDTLS_SVC_KEY_ID_INIT,         \
                                       PSA_KEY_POLICY_INIT, 0 }

struct psa_key_attributes_s
{
    psa_core_key_attributes_t MBEDTLS_PRIVATE(core);
#if defined(MBEDTLS_PSA_CRYPTO_SE_C)
    psa_key_slot_number_t MBEDTLS_PRIVATE(slot_number);
#endif /* MBEDTLS_PSA_CRYPTO_SE_C */
    void *MBEDTLS_PRIVATE(domain_parameters);
    size_t MBEDTLS_PRIVATE(domain_parameters_size);
};

#if defined(MBEDTLS_PSA_CRYPTO_SE_C)
#define PSA_KEY_ATTRIBUTES_INIT { PSA_CORE_KEY_ATTRIBUTES_INIT, 0, NULL, 0 }
#else
#define PSA_KEY_ATTRIBUTES_INIT { PSA_CORE_KEY_ATTRIBUTES_INIT, NULL, 0 }
#endif

static inline struct psa_key_attributes_s psa_key_attributes_init( void )
{
    const struct psa_key_attributes_s v = PSA_KEY_ATTRIBUTES_INIT;
    return( v );
}

static inline void psa_set_key_id( psa_key_attributes_t *attributes,
                                   mbedtls_svc_key_id_t key )
{
    psa_key_lifetime_t lifetime = attributes->MBEDTLS_PRIVATE(core).MBEDTLS_PRIVATE(lifetime);

    attributes->MBEDTLS_PRIVATE(core).MBEDTLS_PRIVATE(id) = key;

    if( PSA_KEY_LIFETIME_IS_VOLATILE( lifetime ) )
    {
        attributes->MBEDTLS_PRIVATE(core).MBEDTLS_PRIVATE(lifetime) =
            PSA_KEY_LIFETIME_FROM_PERSISTENCE_AND_LOCATION(
                PSA_KEY_LIFETIME_PERSISTENT,
                PSA_KEY_LIFETIME_GET_LOCATION( lifetime ) );
    }
}

static inline mbedtls_svc_key_id_t psa_get_key_id(
    const psa_key_attributes_t *attributes )
{
    return( attributes->MBEDTLS_PRIVATE(core).MBEDTLS_PRIVATE(id) );
}

#ifdef MBEDTLS_PSA_CRYPTO_KEY_ID_ENCODES_OWNER
static inline void mbedtls_set_key_owner_id( psa_key_attributes_t *attributes,
                                             mbedtls_key_owner_id_t owner )
{
    attributes->MBEDTLS_PRIVATE(core).MBEDTLS_PRIVATE(id).MBEDTLS_PRIVATE(owner) = owner;
}
#endif

static inline void psa_set_key_lifetime( psa_key_attributes_t *attributes,
                                        psa_key_lifetime_t lifetime )
{
    attributes->MBEDTLS_PRIVATE(core).MBEDTLS_PRIVATE(lifetime) = lifetime;
    if( PSA_KEY_LIFETIME_IS_VOLATILE( lifetime ) )
    {
#ifdef MBEDTLS_PSA_CRYPTO_KEY_ID_ENCODES_OWNER
        attributes->MBEDTLS_PRIVATE(core).MBEDTLS_PRIVATE(id).MBEDTLS_PRIVATE(key_id) = 0;
#else
        attributes->MBEDTLS_PRIVATE(core).MBEDTLS_PRIVATE(id) = 0;
#endif
    }
}

static inline psa_key_lifetime_t psa_get_key_lifetime(
    const psa_key_attributes_t *attributes )
{
    return( attributes->MBEDTLS_PRIVATE(core).MBEDTLS_PRIVATE(lifetime) );
}

static inline void psa_extend_key_usage_flags( psa_key_usage_t *usage_flags )
{
    if( *usage_flags & PSA_KEY_USAGE_SIGN_HASH )
        *usage_flags |= PSA_KEY_USAGE_SIGN_MESSAGE;

    if( *usage_flags & PSA_KEY_USAGE_VERIFY_HASH )
        *usage_flags |= PSA_KEY_USAGE_VERIFY_MESSAGE;
}

static inline void psa_set_key_usage_flags(psa_key_attributes_t *attributes,
                                           psa_key_usage_t usage_flags)
{
    psa_extend_key_usage_flags( &usage_flags );
    attributes->MBEDTLS_PRIVATE(core).MBEDTLS_PRIVATE(policy).MBEDTLS_PRIVATE(usage) = usage_flags;
}

static inline psa_key_usage_t psa_get_key_usage_flags(
    const psa_key_attributes_t *attributes )
{
    return( attributes->MBEDTLS_PRIVATE(core).MBEDTLS_PRIVATE(policy).MBEDTLS_PRIVATE(usage) );
}

static inline void psa_set_key_algorithm( psa_key_attributes_t *attributes,
                                         psa_algorithm_t alg )
{
    attributes->MBEDTLS_PRIVATE(core).MBEDTLS_PRIVATE(policy).MBEDTLS_PRIVATE(alg) = alg;
}

static inline psa_algorithm_t psa_get_key_algorithm(
    const psa_key_attributes_t *attributes )
{
    return( attributes->MBEDTLS_PRIVATE(core).MBEDTLS_PRIVATE(policy).MBEDTLS_PRIVATE(alg) );
}

/* This function is declared in crypto_extra.h, which comes after this
 * header file, but we need the function here, so repeat the declaration. */
psa_status_t psa_set_key_domain_parameters( psa_key_attributes_t *attributes,
                                           psa_key_type_t type,
                                           const uint8_t *data,
                                           size_t data_length );

static inline void psa_set_key_type( psa_key_attributes_t *attributes,
                                    psa_key_type_t type )
{
    if( attributes->MBEDTLS_PRIVATE(domain_parameters) == NULL )
    {
        /* Common case: quick path */
        attributes->MBEDTLS_PRIVATE(core).MBEDTLS_PRIVATE(type) = type;
    }
    else
    {
        /* Call the bigger function to free the old domain paramteres.
         * Ignore any errors which may arise due to type requiring
         * non-default domain parameters, since this function can't
         * report errors. */
        (void) psa_set_key_domain_parameters( attributes, type, NULL, 0 );
    }
}

static inline psa_key_type_t psa_get_key_type(
    const psa_key_attributes_t *attributes )
{
    return( attributes->MBEDTLS_PRIVATE(core).MBEDTLS_PRIVATE(type) );
}

static inline void psa_set_key_bits( psa_key_attributes_t *attributes,
                                    size_t bits )
{
    if( bits > PSA_MAX_KEY_BITS )
        attributes->MBEDTLS_PRIVATE(core).MBEDTLS_PRIVATE(bits) = PSA_KEY_BITS_TOO_LARGE;
    else
        attributes->MBEDTLS_PRIVATE(core).MBEDTLS_PRIVATE(bits) = (psa_key_bits_t) bits;
}

static inline size_t psa_get_key_bits(
    const psa_key_attributes_t *attributes )
{
    return( attributes->MBEDTLS_PRIVATE(core).MBEDTLS_PRIVATE(bits) );
}

#ifdef __cplusplus
}
#endif

#endif /* PSA_CRYPTO_STRUCT_H */<|MERGE_RESOLUTION|>--- conflicted
+++ resolved
@@ -150,7 +150,6 @@
 
 struct psa_aead_operation_s
 {
-<<<<<<< HEAD
 
     /** Unique ID indicating which driver got assigned to do the
      * operation. Since driver contexts are driver-specific, swapping
@@ -160,37 +159,22 @@
      * any driver (i.e. none of the driver contexts are active). */
     unsigned int id;
 
-    psa_algorithm_t alg;
-    psa_key_type_t key_type;
-
-    size_t ad_remaining;
-    size_t body_remaining;
-
-    unsigned int nonce_set : 1;
-    unsigned int lengths_set : 1;
-    unsigned int ad_started : 1;
-    unsigned int body_started : 1;
-    unsigned int is_encrypt : 1;
-
-    psa_driver_aead_context_t ctx;
+    psa_algorithm_t MBEDTLS_PRIVATE(alg);
+    psa_key_type_t MBEDTLS_PRIVATE(key_type);
+
+    size_t MBEDTLS_PRIVATE(ad_remaining);
+    size_t MBEDTLS_PRIVATE(body_remaining);
+
+    unsigned int MBEDTLS_PRIVATE(nonce_set) : 1;
+    unsigned int MBEDTLS_PRIVATE(lengths_set) : 1;
+    unsigned int MBEDTLS_PRIVATE(ad_started) : 1;
+    unsigned int MBEDTLS_PRIVATE(body_started) : 1;
+    unsigned int MBEDTLS_PRIVATE(is_encrypt) : 1;
+
+    psa_driver_aead_context_t MBEDTLS_PRIVATE(ctx);
 };
 
 #define PSA_AEAD_OPERATION_INIT {0, 0, 0, 0, 0, 0, 0, 0, 0, 0, {0}}
-=======
-    psa_algorithm_t MBEDTLS_PRIVATE(alg);
-    unsigned int MBEDTLS_PRIVATE(key_set) : 1;
-    unsigned int MBEDTLS_PRIVATE(iv_set) : 1;
-    uint8_t MBEDTLS_PRIVATE(iv_size);
-    uint8_t MBEDTLS_PRIVATE(block_size);
-    union
-    {
-        unsigned MBEDTLS_PRIVATE(dummy); /* Enable easier initializing of the union. */
-        mbedtls_cipher_context_t MBEDTLS_PRIVATE(cipher);
-    } MBEDTLS_PRIVATE(ctx);
-};
-
-#define PSA_AEAD_OPERATION_INIT { 0, 0, 0, 0, 0, { 0 } }
->>>>>>> f0f2294f
 static inline struct psa_aead_operation_s psa_aead_operation_init( void )
 {
     const struct psa_aead_operation_s v = PSA_AEAD_OPERATION_INIT;
