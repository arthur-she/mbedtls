<<<<<<< HEAD
tree 1f3254c1bc7ac4889560fff2a7555c04fa203f9e
parent 886ffc278fe66b6a7a161645237ba6d930d668cf
author Jaeden Amero <jaeden.amero@arm.com> 1543579478 +0000
committer Jaeden Amero <jaeden.amero@arm.com> 1543579829 +0000

storage: Correct typo of PSA_PS_ERROR_OFFSET

Correct typo of PSA_PS_ERROR_OFFSET to PSA_ITS_ERROR_OFFSET.
=======
tree 4bfc711dd6a1476c85355d938e040861044a362d
parent 242da1e2c29eb209dcf75d7219031b4386f5328f
author Hanno Becker <hanno.becker@arm.com> 1548426573 +0000
committer Hanno Becker <hanno.becker@arm.com> 1548426988 +0000

PSA: Adapt pk.c, pk_wrap.c, cipher.c to new key policy init API
>>>>>>> 2192c277
<|MERGE_RESOLUTION|>--- conflicted
+++ resolved
@@ -1,17 +1,6 @@
-<<<<<<< HEAD
-tree 1f3254c1bc7ac4889560fff2a7555c04fa203f9e
-parent 886ffc278fe66b6a7a161645237ba6d930d668cf
-author Jaeden Amero <jaeden.amero@arm.com> 1543579478 +0000
-committer Jaeden Amero <jaeden.amero@arm.com> 1543579829 +0000
-
-storage: Correct typo of PSA_PS_ERROR_OFFSET
-
-Correct typo of PSA_PS_ERROR_OFFSET to PSA_ITS_ERROR_OFFSET.
-=======
 tree 4bfc711dd6a1476c85355d938e040861044a362d
 parent 242da1e2c29eb209dcf75d7219031b4386f5328f
 author Hanno Becker <hanno.becker@arm.com> 1548426573 +0000
 committer Hanno Becker <hanno.becker@arm.com> 1548426988 +0000
 
-PSA: Adapt pk.c, pk_wrap.c, cipher.c to new key policy init API
->>>>>>> 2192c277
+PSA: Adapt pk.c, pk_wrap.c, cipher.c to new key policy init API