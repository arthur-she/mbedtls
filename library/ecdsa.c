/*
 *  Elliptic curve DSA
 *
 *  Copyright (C) 2006-2013, Brainspark B.V.
 *
 *  This file is part of PolarSSL (http://www.polarssl.org)
 *  Lead Maintainer: Paul Bakker <polarssl_maintainer at polarssl.org>
 *
 *  All rights reserved.
 *
 *  This program is free software; you can redistribute it and/or modify
 *  it under the terms of the GNU General Public License as published by
 *  the Free Software Foundation; either version 2 of the License, or
 *  (at your option) any later version.
 *
 *  This program is distributed in the hope that it will be useful,
 *  but WITHOUT ANY WARRANTY; without even the implied warranty of
 *  MERCHANTABILITY or FITNESS FOR A PARTICULAR PURPOSE.  See the
 *  GNU General Public License for more details.
 *
 *  You should have received a copy of the GNU General Public License along
 *  with this program; if not, write to the Free Software Foundation, Inc.,
 *  51 Franklin Street, Fifth Floor, Boston, MA 02110-1301 USA.
 */

/*
 * References:
 *
 * SEC1 http://www.secg.org/index.php?action=secg,docs_secg
 */

#include "polarssl/config.h"

#if defined(POLARSSL_ECDSA_C)

#include "polarssl/ecdsa.h"
#include "polarssl/asn1write.h"

#if defined(POLARSSL_ECDSA_DETERMINISTIC)
/*
 * Simplified HMAC_DRBG context.
 * No reseed counter, no prediction resistance flag.
 */
typedef struct
{
    md_context_t md_ctx;
    unsigned char V[POLARSSL_MD_MAX_SIZE];
    unsigned char K[POLARSSL_MD_MAX_SIZE];
} hmac_drbg_context;

/*
 * Simplified HMAC_DRBG update, using optional additional data
 */
static void hmac_drbg_update( hmac_drbg_context *ctx,
                              const unsigned char *data, size_t data_len )
{
    size_t md_len = ctx->md_ctx.md_info->size;
    unsigned char rounds = ( data != NULL && data_len != 0 ) ? 2 : 1;
    unsigned char sep[1];

    for( sep[0] = 0; sep[0] < rounds; sep[0]++ )
    {
        md_hmac_starts( &ctx->md_ctx, ctx->K, md_len );
        md_hmac_update( &ctx->md_ctx, ctx->V, md_len );
        md_hmac_update( &ctx->md_ctx, sep, 1 );
        if( rounds == 2 )
            md_hmac_update( &ctx->md_ctx, data, data_len );
        md_hmac_finish( &ctx->md_ctx, ctx->K );

        md_hmac_starts( &ctx->md_ctx, ctx->K, md_len );
        md_hmac_update( &ctx->md_ctx, ctx->V, md_len );
        md_hmac_finish( &ctx->md_ctx, ctx->V );
    }
}

/*
 * Simplified HMAC_DRBG initialisation.
 *
 * Uses an entropy buffer rather than callback,
 * assume personalisation string is included in entropy buffer,
 * assumes md_info is not NULL and valid.
 */
static void hmac_drbg_init( hmac_drbg_context *ctx,
                            const md_info_t * md_info,
                            const unsigned char *data, size_t data_len )
{
    memset( ctx, 0, sizeof( hmac_drbg_context ) );
    md_init_ctx( &ctx->md_ctx, md_info );

    memset( ctx->V, 0x01, md_info->size );
    /* ctx->K is already 0 */

    hmac_drbg_update( ctx, data, data_len );
}

/*
 * Simplified HMAC_DRBG random function
 */
static int hmac_drbg_random( void *state,
                             unsigned char *output, size_t out_len )
{
    hmac_drbg_context *ctx = (hmac_drbg_context *) state;
    size_t md_len = ctx->md_ctx.md_info->size;
    size_t left = out_len;
    unsigned char *out = output;

    while( left != 0 )
    {
        size_t use_len = left > md_len ? md_len : left;

        md_hmac_starts( &ctx->md_ctx, ctx->K, md_len );
        md_hmac_update( &ctx->md_ctx, ctx->V, md_len );
        md_hmac_finish( &ctx->md_ctx, ctx->V );

        memcpy( out, ctx->V, use_len );
        out += use_len;
        left -= use_len;
    }

    hmac_drbg_update( ctx, NULL, 0 );

    return( 0 );
}

static void hmac_drbg_free( hmac_drbg_context *ctx )
{
    if( ctx == NULL )
        return;

    md_free_ctx( &ctx->md_ctx );

    memset( ctx, 0, sizeof( hmac_drbg_context ) );
}

/*
 * This a hopefully temporary compatibility function.
 *
 * Since we can't ensure the caller will pass a valid md_alg before the next
 * interface change, try to pick up a decent md by size.
 *
 * Argument is the minimum size in bytes of the MD output.
 */
const md_info_t *md_info_by_size( int min_size )
{
    const md_info_t *md_cur, *md_picked = NULL;
    const int *md_alg;

    for( md_alg = md_list(); *md_alg != 0; md_alg++ )
    {
        if( ( md_cur = md_info_from_type( *md_alg ) ) == NULL ||
            md_cur->size < min_size ||
            ( md_picked != NULL && md_cur->size > md_picked->size ) )
            continue;

        md_picked = md_cur;
    }

    return( md_picked );
}
#endif

/*
 * Derive a suitable integer for group grp from a buffer of length len
 * SEC1 4.1.3 step 5 aka SEC1 4.1.4 step 3
 */
static int derive_mpi( const ecp_group *grp, mpi *x,
                       const unsigned char *buf, size_t blen )
{
    int ret;
    size_t n_size = (grp->nbits + 7) / 8;
    size_t use_size = blen > n_size ? n_size : blen;

    MPI_CHK( mpi_read_binary( x, buf, use_size ) );
    if( use_size * 8 > grp->nbits )
        MPI_CHK( mpi_shift_r( x, use_size * 8 - grp->nbits ) );

<<<<<<< HEAD
=======
    /* While at it, reduce modulo N */
    if( mpi_cmp_mpi( x, &grp->N ) >= 0 )
        MPI_CHK( mpi_sub_mpi( x, x, &grp->N ) );

>>>>>>> 5b1a5737
cleanup:
    return( ret );
}

/*
 * Compute ECDSA signature of a hashed message (SEC1 4.1.3)
 * Obviously, compared to SEC1 4.1.3, we skip step 4 (hash message)
 */
int ecdsa_sign( ecp_group *grp, mpi *r, mpi *s,
                const mpi *d, const unsigned char *buf, size_t blen,
                int (*f_rng)(void *, unsigned char *, size_t), void *p_rng )
{
    int ret, key_tries, sign_tries;
    ecp_point R;
    mpi k, e;

    /* Fail cleanly on curves such as Curve25519 that can't be used for ECDSA */
    if( grp->N.p == NULL )
        return( POLARSSL_ERR_ECP_BAD_INPUT_DATA );

    ecp_point_init( &R );
    mpi_init( &k );
    mpi_init( &e );

    sign_tries = 0;
    do
    {
        /*
         * Steps 1-3: generate a suitable ephemeral keypair
         * and set r = xR mod n
         */
        key_tries = 0;
        do
        {
            MPI_CHK( ecp_gen_keypair( grp, &k, &R, f_rng, p_rng ) );
            MPI_CHK( mpi_mod_mpi( r, &R.X, &grp->N ) );

            if( key_tries++ > 10 )
            {
                ret = POLARSSL_ERR_ECP_RANDOM_FAILED;
                goto cleanup;
            }
        }
        while( mpi_cmp_int( r, 0 ) == 0 );

        /*
         * Step 5: derive MPI from hashed message
         */
        MPI_CHK( derive_mpi( grp, &e, buf, blen ) );

        /*
         * Step 6: compute s = (e + r * d) / k mod n
         */
        MPI_CHK( mpi_mul_mpi( s, r, d ) );
        MPI_CHK( mpi_add_mpi( &e, &e, s ) );
        MPI_CHK( mpi_inv_mod( s, &k, &grp->N ) );
        MPI_CHK( mpi_mul_mpi( s, s, &e ) );
        MPI_CHK( mpi_mod_mpi( s, s, &grp->N ) );

        if( sign_tries++ > 10 )
        {
            ret = POLARSSL_ERR_ECP_RANDOM_FAILED;
            goto cleanup;
        }
    }
    while( mpi_cmp_int( s, 0 ) == 0 );

cleanup:
    ecp_point_free( &R );
    mpi_free( &k );
    mpi_free( &e );

    return( ret );
}

#if defined(POLARSSL_ECDSA_DETERMINISTIC)
/*
 * Deterministic signature wrapper
 */
int ecdsa_sign_det( ecp_group *grp, mpi *r, mpi *s,
                    const mpi *d, const unsigned char *buf, size_t blen,
                    md_type_t md_alg )
{
    int ret;
    hmac_drbg_context rng_ctx;
    unsigned char data[2 * POLARSSL_ECP_MAX_BYTES];
    size_t grp_len = ( grp->nbits + 7 ) / 8;
    const md_info_t *md_info;
    mpi h;

    /* Temporary fallback */
    if( md_alg == POLARSSL_MD_NONE )
        md_info = md_info_by_size( blen );
    else
        md_info = md_info_from_type( md_alg );

    if( md_info == NULL )
        return( POLARSSL_ERR_ECP_BAD_INPUT_DATA );

    mpi_init( &h );
    memset( &rng_ctx, 0, sizeof( hmac_drbg_context ) );

    /* Use private key and message hash (reduced) to initialize HMAC_DRBG */
    MPI_CHK( mpi_write_binary( d, data, grp_len ) );
    MPI_CHK( derive_mpi( grp, &h, buf, blen ) );
    MPI_CHK( mpi_write_binary( &h, data + grp_len, grp_len ) );
    hmac_drbg_init( &rng_ctx, md_info, data, 2 * grp_len );

    ret = ecdsa_sign( grp, r, s, d, buf, blen,
                      hmac_drbg_random, &rng_ctx );

cleanup:
    hmac_drbg_free( &rng_ctx );
    mpi_free( &h );

    return( ret );
}
#endif
/*
 * Verify ECDSA signature of hashed message (SEC1 4.1.4)
 * Obviously, compared to SEC1 4.1.3, we skip step 2 (hash message)
 */
int ecdsa_verify( ecp_group *grp,
                  const unsigned char *buf, size_t blen,
                  const ecp_point *Q, const mpi *r, const mpi *s)
{
    int ret;
    mpi e, s_inv, u1, u2;
    ecp_point R, P;

    ecp_point_init( &R ); ecp_point_init( &P );
    mpi_init( &e ); mpi_init( &s_inv ); mpi_init( &u1 ); mpi_init( &u2 );

    /* Fail cleanly on curves such as Curve25519 that can't be used for ECDSA */
    if( grp->N.p == NULL )
        return( POLARSSL_ERR_ECP_BAD_INPUT_DATA );

    /*
     * Step 1: make sure r and s are in range 1..n-1
     */
    if( mpi_cmp_int( r, 1 ) < 0 || mpi_cmp_mpi( r, &grp->N ) >= 0 ||
        mpi_cmp_int( s, 1 ) < 0 || mpi_cmp_mpi( s, &grp->N ) >= 0 )
    {
        ret = POLARSSL_ERR_ECP_VERIFY_FAILED;
        goto cleanup;
    }

    /*
     * Additional precaution: make sure Q is valid
     */
    MPI_CHK( ecp_check_pubkey( grp, Q ) );

    /*
     * Step 3: derive MPI from hashed message
     */
    MPI_CHK( derive_mpi( grp, &e, buf, blen ) );

    /*
     * Step 4: u1 = e / s mod n, u2 = r / s mod n
     */
    MPI_CHK( mpi_inv_mod( &s_inv, s, &grp->N ) );

    MPI_CHK( mpi_mul_mpi( &u1, &e, &s_inv ) );
    MPI_CHK( mpi_mod_mpi( &u1, &u1, &grp->N ) );

    MPI_CHK( mpi_mul_mpi( &u2, r, &s_inv ) );
    MPI_CHK( mpi_mod_mpi( &u2, &u2, &grp->N ) );

    /*
     * Step 5: R = u1 G + u2 Q
     *
     * Since we're not using any secret data, no need to pass a RNG to
     * ecp_mul() for countermesures.
     */
    MPI_CHK( ecp_mul( grp, &R, &u1, &grp->G, NULL, NULL ) );
    MPI_CHK( ecp_mul( grp, &P, &u2, Q, NULL, NULL ) );
    MPI_CHK( ecp_add( grp, &R, &R, &P ) );

    if( ecp_is_zero( &R ) )
    {
        ret = POLARSSL_ERR_ECP_VERIFY_FAILED;
        goto cleanup;
    }

    /*
     * Step 6: convert xR to an integer (no-op)
     * Step 7: reduce xR mod n (gives v)
     */
    MPI_CHK( mpi_mod_mpi( &R.X, &R.X, &grp->N ) );

    /*
     * Step 8: check if v (that is, R.X) is equal to r
     */
    if( mpi_cmp_mpi( &R.X, r ) != 0 )
    {
        ret = POLARSSL_ERR_ECP_VERIFY_FAILED;
        goto cleanup;
    }

cleanup:
    ecp_point_free( &R ); ecp_point_free( &P );
    mpi_free( &e ); mpi_free( &s_inv ); mpi_free( &u1 ); mpi_free( &u2 );

    return( ret );
}

/*
 * RFC 4492 page 20:
 *
 *     Ecdsa-Sig-Value ::= SEQUENCE {
 *         r       INTEGER,
 *         s       INTEGER
 *     }
 *
 * Size is at most
 *    1 (tag) + 1 (len) + 1 (initial 0) + ECP_MAX_BYTES for each of r and s,
 *    twice that + 1 (tag) + 2 (len) for the sequence
 * (assuming ECP_MAX_BYTES is less than 126 for r and s,
 * and less than 124 (total len <= 255) for the sequence)
 */
#if POLARSSL_ECP_MAX_BYTES > 124
#error "POLARSSL_ECP_MAX_BYTES bigger than expected, please fix MAX_SIG_LEN"
#endif
#define MAX_SIG_LEN ( 3 + 2 * ( 2 + POLARSSL_ECP_MAX_BYTES ) )

/*
 * Convert a signature (given by context) to ASN.1
 */
static int ecdsa_signature_to_asn1( ecdsa_context *ctx,
                                    unsigned char *sig, size_t *slen )
{
    int ret;
    unsigned char buf[MAX_SIG_LEN];
    unsigned char *p = buf + sizeof( buf );
    size_t len = 0;

    ASN1_CHK_ADD( len, asn1_write_mpi( &p, buf, &ctx->s ) );
    ASN1_CHK_ADD( len, asn1_write_mpi( &p, buf, &ctx->r ) );

    ASN1_CHK_ADD( len, asn1_write_len( &p, buf, len ) );
    ASN1_CHK_ADD( len, asn1_write_tag( &p, buf,
                                       ASN1_CONSTRUCTED | ASN1_SEQUENCE ) );

    memcpy( sig, p, len );
    *slen = len;

    return( 0 );
}

/*
 * Compute and write signature
 */
int ecdsa_write_signature( ecdsa_context *ctx,
                           const unsigned char *hash, size_t hlen,
                           unsigned char *sig, size_t *slen,
                           int (*f_rng)(void *, unsigned char *, size_t),
                           void *p_rng )
{
    int ret;

    if( ( ret = ecdsa_sign( &ctx->grp, &ctx->r, &ctx->s, &ctx->d,
                            hash, hlen, f_rng, p_rng ) ) != 0 )
    {
        return( ret );
    }

    return( ecdsa_signature_to_asn1( ctx, sig, slen ) );
}

/*
 * Compute and write signature deterministically
 */
int ecdsa_write_signature_det( ecdsa_context *ctx,
                               const unsigned char *hash, size_t hlen,
                               unsigned char *sig, size_t *slen,
                               md_type_t md_alg )
{
    int ret;

    if( ( ret = ecdsa_sign_det( &ctx->grp, &ctx->r, &ctx->s, &ctx->d,
                                hash, hlen, md_alg ) ) != 0 )
    {
        return( ret );
    }

    return( ecdsa_signature_to_asn1( ctx, sig, slen ) );
}

/*
 * Read and check signature
 */
int ecdsa_read_signature( ecdsa_context *ctx,
                          const unsigned char *hash, size_t hlen,
                          const unsigned char *sig, size_t slen )
{
    int ret;
    unsigned char *p = (unsigned char *) sig;
    const unsigned char *end = sig + slen;
    size_t len;

    if( ( ret = asn1_get_tag( &p, end, &len,
                    ASN1_CONSTRUCTED | ASN1_SEQUENCE ) ) != 0 )
    {
        return( POLARSSL_ERR_ECP_BAD_INPUT_DATA + ret );
    }

    if( p + len != end )
        return( POLARSSL_ERR_ECP_BAD_INPUT_DATA +
                POLARSSL_ERR_ASN1_LENGTH_MISMATCH );

    if( ( ret = asn1_get_mpi( &p, end, &ctx->r ) ) != 0 ||
        ( ret = asn1_get_mpi( &p, end, &ctx->s ) ) != 0 )
        return( POLARSSL_ERR_ECP_BAD_INPUT_DATA + ret );

    if( p != end )
        return( POLARSSL_ERR_ECP_BAD_INPUT_DATA +
                POLARSSL_ERR_ASN1_LENGTH_MISMATCH );

    return( ecdsa_verify( &ctx->grp, hash, hlen, &ctx->Q, &ctx->r, &ctx->s ) );
}

/*
 * Generate key pair
 */
int ecdsa_genkey( ecdsa_context *ctx, ecp_group_id gid,
                  int (*f_rng)(void *, unsigned char *, size_t), void *p_rng )
{
    return( ecp_use_known_dp( &ctx->grp, gid ) ||
            ecp_gen_keypair( &ctx->grp, &ctx->d, &ctx->Q, f_rng, p_rng ) );
}

/*
 * Set context from an ecp_keypair
 */
int ecdsa_from_keypair( ecdsa_context *ctx, const ecp_keypair *key )
{
    int ret;

    if( ( ret = ecp_group_copy( &ctx->grp, &key->grp ) ) != 0 ||
        ( ret = mpi_copy( &ctx->d, &key->d ) ) != 0 ||
        ( ret = ecp_copy( &ctx->Q, &key->Q ) ) != 0 )
    {
        ecdsa_free( ctx );
    }

    return( ret );
}

/*
 * Initialize context
 */
void ecdsa_init( ecdsa_context *ctx )
{
    ecp_group_init( &ctx->grp );
    mpi_init( &ctx->d );
    ecp_point_init( &ctx->Q );
    mpi_init( &ctx->r );
    mpi_init( &ctx->s );
}

/*
 * Free context
 */
void ecdsa_free( ecdsa_context *ctx )
{
    ecp_group_free( &ctx->grp );
    mpi_free( &ctx->d );
    ecp_point_free( &ctx->Q );
    mpi_free( &ctx->r );
    mpi_free( &ctx->s );
}

#if defined(POLARSSL_SELF_TEST)

/*
 * Checkup routine
 */
int ecdsa_self_test( int verbose )
{
    ((void) verbose );
    return( 0 );
}

#endif

#endif /* defined(POLARSSL_ECDSA_C) */<|MERGE_RESOLUTION|>--- conflicted
+++ resolved
@@ -174,13 +174,10 @@
     if( use_size * 8 > grp->nbits )
         MPI_CHK( mpi_shift_r( x, use_size * 8 - grp->nbits ) );
 
-<<<<<<< HEAD
-=======
     /* While at it, reduce modulo N */
     if( mpi_cmp_mpi( x, &grp->N ) >= 0 )
         MPI_CHK( mpi_sub_mpi( x, x, &grp->N ) );
 
->>>>>>> 5b1a5737
 cleanup:
     return( ret );
 }
